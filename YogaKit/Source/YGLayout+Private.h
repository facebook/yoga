/*
 * Copyright (c) Facebook, Inc. and its affiliates.
 *
 * This source code is licensed under the MIT license found in the
 * LICENSE file in the root directory of this source tree.
 */

<<<<<<< HEAD
#import "YGLayout.h"
#import <YogaKit/Yoga.h>
=======
#import <yoga/Yoga.h>
#import "YGLayout.h"
>>>>>>> 6c61cd5f

@interface YGLayout ()

@property(nonatomic, assign, readonly) YGNodeRef node;

- (instancetype)initWithView:(UIView*)view;

@end<|MERGE_RESOLUTION|>--- conflicted
+++ resolved
@@ -5,13 +5,8 @@
  * LICENSE file in the root directory of this source tree.
  */
 
-<<<<<<< HEAD
 #import "YGLayout.h"
 #import <YogaKit/Yoga.h>
-=======
-#import <yoga/Yoga.h>
-#import "YGLayout.h"
->>>>>>> 6c61cd5f
 
 @interface YGLayout ()
 
