/*
 * Copyright (c) Facebook, Inc. and its affiliates.
 *
 * This source code is licensed under the MIT license found in the LICENSE
 * file in the root directory of this source tree.
 */
<<<<<<< HEAD
#import "YGLayout.h"
=======
>>>>>>> 869a33eb
#import "YGLayout+Private.h"
#import "UIView+Yoga.h"

#define YG_PROPERTY(type, lowercased_name, capitalized_name)    \
- (type)lowercased_name                                         \
{                                                               \
  return YGNodeStyleGet##capitalized_name(self.node);           \
}                                                               \
                                                                \
- (void)set##capitalized_name:(type)lowercased_name             \
{                                                               \
  YGNodeStyleSet##capitalized_name(self.node, lowercased_name); \
}

#define YG_VALUE_PROPERTY(lowercased_name, capitalized_name)                       \
- (YGValue)lowercased_name                                                         \
{                                                                                  \
  return YGNodeStyleGet##capitalized_name(self.node);                              \
}                                                                                  \
                                                                                   \
- (void)set##capitalized_name:(YGValue)lowercased_name                             \
{                                                                                  \
  switch (lowercased_name.unit) {                                                  \
     case YGUnitUndefined:                                                         \
      YGNodeStyleSet##capitalized_name(self.node, lowercased_name.value);          \
      break;                                                                       \
    case YGUnitPoint:                                                              \
      YGNodeStyleSet##capitalized_name(self.node, lowercased_name.value);          \
      break;                                                                       \
    case YGUnitPercent:                                                            \
      YGNodeStyleSet##capitalized_name##Percent(self.node, lowercased_name.value); \
      break;                                                                       \
    default:                                                                       \
      NSAssert(NO, @"Not implemented");                                            \
  }                                                                                \
}

#define YG_AUTO_VALUE_PROPERTY(lowercased_name, capitalized_name)                  \
- (YGValue)lowercased_name                                                         \
{                                                                                  \
  return YGNodeStyleGet##capitalized_name(self.node);                              \
}                                                                                  \
                                                                                   \
- (void)set##capitalized_name:(YGValue)lowercased_name                             \
{                                                                                  \
  switch (lowercased_name.unit) {                                                  \
    case YGUnitPoint:                                                              \
      YGNodeStyleSet##capitalized_name(self.node, lowercased_name.value);          \
      break;                                                                       \
    case YGUnitPercent:                                                            \
      YGNodeStyleSet##capitalized_name##Percent(self.node, lowercased_name.value); \
      break;                                                                       \
    case YGUnitAuto:                                                               \
      YGNodeStyleSet##capitalized_name##Auto(self.node);                           \
      break;                                                                       \
    default:                                                                       \
      NSAssert(NO, @"Not implemented");                                            \
  }                                                                                \
}

#define YG_EDGE_PROPERTY_GETTER(type, lowercased_name, capitalized_name, property, edge) \
- (type)lowercased_name                                                                  \
{                                                                                        \
  return YGNodeStyleGet##property(self.node, edge);                                      \
}

#define YG_EDGE_PROPERTY_SETTER(lowercased_name, capitalized_name, property, edge) \
- (void)set##capitalized_name:(CGFloat)lowercased_name                             \
{                                                                                  \
  YGNodeStyleSet##property(self.node, edge, lowercased_name);                      \
}

#define YG_EDGE_PROPERTY(lowercased_name, capitalized_name, property, edge)         \
YG_EDGE_PROPERTY_GETTER(CGFloat, lowercased_name, capitalized_name, property, edge) \
YG_EDGE_PROPERTY_SETTER(lowercased_name, capitalized_name, property, edge)

#define YG_VALUE_EDGE_PROPERTY_SETTER(objc_lowercased_name, objc_capitalized_name, c_name, edge) \
- (void)set##objc_capitalized_name:(YGValue)objc_lowercased_name                                 \
{                                                                                                \
  switch (objc_lowercased_name.unit) {                                                           \
    case YGUnitUndefined:                                                                        \
      YGNodeStyleSet##c_name(self.node, edge, objc_lowercased_name.value);                       \
      break;                                                                                     \
    case YGUnitPoint:                                                                            \
      YGNodeStyleSet##c_name(self.node, edge, objc_lowercased_name.value);                       \
      break;                                                                                     \
    case YGUnitPercent:                                                                          \
      YGNodeStyleSet##c_name##Percent(self.node, edge, objc_lowercased_name.value);              \
      break;                                                                                     \
    default:                                                                                     \
      NSAssert(NO, @"Not implemented");                                                          \
  }                                                                                              \
}

#define YG_VALUE_EDGE_PROPERTY(lowercased_name, capitalized_name, property, edge)   \
YG_EDGE_PROPERTY_GETTER(YGValue, lowercased_name, capitalized_name, property, edge) \
YG_VALUE_EDGE_PROPERTY_SETTER(lowercased_name, capitalized_name, property, edge)

#define YG_VALUE_EDGES_PROPERTIES(lowercased_name, capitalized_name)                                                  \
YG_VALUE_EDGE_PROPERTY(lowercased_name##Left, capitalized_name##Left, capitalized_name, YGEdgeLeft)                   \
YG_VALUE_EDGE_PROPERTY(lowercased_name##Top, capitalized_name##Top, capitalized_name, YGEdgeTop)                      \
YG_VALUE_EDGE_PROPERTY(lowercased_name##Right, capitalized_name##Right, capitalized_name, YGEdgeRight)                \
YG_VALUE_EDGE_PROPERTY(lowercased_name##Bottom, capitalized_name##Bottom, capitalized_name, YGEdgeBottom)             \
YG_VALUE_EDGE_PROPERTY(lowercased_name##Start, capitalized_name##Start, capitalized_name, YGEdgeStart)                \
YG_VALUE_EDGE_PROPERTY(lowercased_name##End, capitalized_name##End, capitalized_name, YGEdgeEnd)                      \
YG_VALUE_EDGE_PROPERTY(lowercased_name##Horizontal, capitalized_name##Horizontal, capitalized_name, YGEdgeHorizontal) \
YG_VALUE_EDGE_PROPERTY(lowercased_name##Vertical, capitalized_name##Vertical, capitalized_name, YGEdgeVertical)       \
YG_VALUE_EDGE_PROPERTY(lowercased_name, capitalized_name, capitalized_name, YGEdgeAll)

YG_EXTERN_C_BEGIN

YGValue YGPointValue(CGFloat value)
{
  return (YGValue) { .value = (float)value, .unit = YGUnitPoint };
}

YGValue YGPercentValue(CGFloat value)
{
  return (YGValue) { .value = (float)value, .unit = YGUnitPercent };
}

YG_EXTERN_C_END

static YGConfigRef globalConfig;

@interface YGLayout ()

@property (nonatomic, weak, readonly) UIView *view;
@property(nonatomic, assign, readonly) BOOL isUIView;

@end

@implementation YGLayout

@synthesize isEnabled=_isEnabled;
@synthesize isIncludedInLayout=_isIncludedInLayout;
@synthesize node=_node;

+ (void)initialize
{
  globalConfig = YGConfigNew();
  YGConfigSetExperimentalFeatureEnabled(globalConfig, YGExperimentalFeatureWebFlexBasis, true);
  YGConfigSetPointScaleFactor(globalConfig, kScaleFactor);
}

- (NSString *)debugDescription {
    return [NSString stringWithFormat:@"<%@: %p, isEnabled:%ld, isIncludedInLayout:%ld, isUIView:<bool:%ld, %@: %p>>",
            NSStringFromClass(self.class), self, (long)self.isEnabled, (long)self.isIncludedInLayout,
            (long)self.isUIView, NSStringFromClass(self.view.class), self.view];
}

- (instancetype)initWithView:(UIView*)view
{
  if (self = [super init]) {
    _view = view;
    _node = YGNodeNewWithConfig(globalConfig);
    YGNodeSetContext(_node, (__bridge void *) view);
    _isEnabled = NO;
    _isIncludedInLayout = YES;
    _isUIView = [view isMemberOfClass:[UIView class]];
  }

  return self;
}

- (void)dealloc
{
  YGNodeFree(self.node);
}

- (BOOL)isDirty
{
  return YGNodeIsDirty(self.node);
}

- (void)markDirty
{
  if (self.isDirty || !self.isLeaf) {
    return;
  }

  // Yoga is not happy if we try to mark a node as "dirty" before we have set
  // the measure function. Since we already know that this is a leaf,
  // this *should* be fine. Forgive me Hack Gods.
  const YGNodeRef node = self.node;
  if (!YGNodeHasMeasureFunc(node)) {
    YGNodeSetMeasureFunc(node, YGMeasureView);
  }

  YGNodeMarkDirty(node);
}

- (NSUInteger)numberOfChildren
{
  return YGNodeGetChildCount(self.node);
}

- (BOOL)isLeaf
{
  NSAssert([NSThread isMainThread], @"This method must be called on the main thread.");
  if (self.isEnabled) {
    for (UIView *subview in self.view.subviews) {
      YGLayout *const yoga = subview.yoga;
      if (yoga.isEnabled && yoga.isIncludedInLayout) {
        return NO;
      }
    }
  }

  return YES;
}

#pragma mark - Style

- (YGPositionType)position
{
  return YGNodeStyleGetPositionType(self.node);
}

- (void)setPosition:(YGPositionType)position
{
  YGNodeStyleSetPositionType(self.node, position);
}

YG_PROPERTY(YGDirection, direction, Direction)
YG_PROPERTY(YGFlexDirection, flexDirection, FlexDirection)
YG_PROPERTY(YGJustify, justifyContent, JustifyContent)
YG_PROPERTY(YGAlign, alignContent, AlignContent)
YG_PROPERTY(YGAlign, alignItems, AlignItems)
YG_PROPERTY(YGAlign, alignSelf, AlignSelf)
YG_PROPERTY(YGWrap, flexWrap, FlexWrap)
YG_PROPERTY(YGOverflow, overflow, Overflow)
YG_PROPERTY(YGDisplay, display, Display)

YG_PROPERTY(CGFloat, flex, Flex)
YG_PROPERTY(CGFloat, flexGrow, FlexGrow)
YG_PROPERTY(CGFloat, flexShrink, FlexShrink)
YG_AUTO_VALUE_PROPERTY(flexBasis, FlexBasis)

YG_VALUE_EDGE_PROPERTY(left, Left, Position, YGEdgeLeft)
YG_VALUE_EDGE_PROPERTY(top, Top, Position, YGEdgeTop)
YG_VALUE_EDGE_PROPERTY(right, Right, Position, YGEdgeRight)
YG_VALUE_EDGE_PROPERTY(bottom, Bottom, Position, YGEdgeBottom)
YG_VALUE_EDGE_PROPERTY(start, Start, Position, YGEdgeStart)
YG_VALUE_EDGE_PROPERTY(end, End, Position, YGEdgeEnd)
YG_VALUE_EDGES_PROPERTIES(margin, Margin)
YG_VALUE_EDGES_PROPERTIES(padding, Padding)

YG_EDGE_PROPERTY(borderLeftWidth, BorderLeftWidth, Border, YGEdgeLeft)
YG_EDGE_PROPERTY(borderTopWidth, BorderTopWidth, Border, YGEdgeTop)
YG_EDGE_PROPERTY(borderRightWidth, BorderRightWidth, Border, YGEdgeRight)
YG_EDGE_PROPERTY(borderBottomWidth, BorderBottomWidth, Border, YGEdgeBottom)
YG_EDGE_PROPERTY(borderStartWidth, BorderStartWidth, Border, YGEdgeStart)
YG_EDGE_PROPERTY(borderEndWidth, BorderEndWidth, Border, YGEdgeEnd)
YG_EDGE_PROPERTY(borderWidth, BorderWidth, Border, YGEdgeAll)

YG_AUTO_VALUE_PROPERTY(width, Width)
YG_AUTO_VALUE_PROPERTY(height, Height)
YG_VALUE_PROPERTY(minWidth, MinWidth)
YG_VALUE_PROPERTY(minHeight, MinHeight)
YG_VALUE_PROPERTY(maxWidth, MaxWidth)
YG_VALUE_PROPERTY(maxHeight, MaxHeight)
YG_PROPERTY(CGFloat, aspectRatio, AspectRatio)

#pragma mark - Layout and Sizing

- (YGDirection)resolvedDirection
{
  return YGNodeLayoutGetDirection(self.node);
}

- (void)applyLayout
{
  [self calculateLayoutWithSize:self.view.bounds.size];
  YGApplyLayoutToViewHierarchy(self.view, NO);
}

- (void)applyLayoutPreservingOrigin:(BOOL)preserveOrigin
{
  [self calculateLayoutWithSize:self.view.bounds.size];
  YGApplyLayoutToViewHierarchy(self.view, preserveOrigin);
}

- (void)applyLayoutPreservingOrigin:(BOOL)preserveOrigin dimensionFlexibility:(YGDimensionFlexibility)dimensionFlexibility
{
  CGSize size = self.view.bounds.size;
  if (dimensionFlexibility & YGDimensionFlexibilityFlexibleWidth) {
    size.width = YGUndefined;
  }
  if (dimensionFlexibility & YGDimensionFlexibilityFlexibleHeight) {
    size.height = YGUndefined;
  }
  [self calculateLayoutWithSize:size];
  YGApplyLayoutToViewHierarchy(self.view, preserveOrigin);
}


- (CGSize)intrinsicSize
{
  const CGSize constrainedSize = {
    .width = YGUndefined,
    .height = YGUndefined,
  };
  return [self calculateLayoutWithSize:constrainedSize];
}

- (CGSize)calculateLayoutWithSize:(CGSize)size
{
  NSAssert([NSThread isMainThread], @"Yoga calculation must be done on main.");
  NSAssert(self.isEnabled, @"Yoga is not enabled for this view.");

  YGAttachNodesFromViewHierachy(self.view);

  const YGNodeRef node = self.node;
  YGNodeCalculateLayout(
    node,
    size.width,
    size.height,
    YGNodeStyleGetDirection(node));

  return (CGSize) {
    .width = YGNodeLayoutGetWidth(node),
    .height = YGNodeLayoutGetHeight(node),
  };
}

#pragma mark - Private

static YGSize YGMeasureView(
  YGNodeRef node,
  float width,
  YGMeasureMode widthMode,
  float height,
  YGMeasureMode heightMode)
{
  const CGFloat constrainedWidth = (widthMode == YGMeasureModeUndefined) ? CGFLOAT_MAX : width;
  const CGFloat constrainedHeight = (heightMode == YGMeasureModeUndefined) ? CGFLOAT_MAX: height;

  UIView *view = (__bridge UIView*) YGNodeGetContext(node);
  CGSize sizeThatFits = CGSizeZero;

  // The default implementation of sizeThatFits: returns the existing size of
  // the view. That means that if we want to layout an empty UIView, which
  // already has got a frame set, its measured size should be CGSizeZero, but
  // UIKit returns the existing size.
  //
  // See https://github.com/facebook/yoga/issues/606 for more information.
  if (!view.yoga.isUIView || [view.subviews count] > 0) {
#if TARGET_OS_OSX
    CGSize fittingSize = view.fittingSize;
    sizeThatFits = (CGSize){
                       .width = MIN(constrainedWidth, fittingSize.width),
                       .height = MIN(constrainedHeight, fittingSize.height)
                   };
#else
    sizeThatFits = [view sizeThatFits:(CGSize){
                                          .width = constrainedWidth,
                                          .height = constrainedHeight,
                                      }];
#endif
  }

  return (YGSize) {
    .width = (float)YGSanitizeMeasurement(constrainedWidth, sizeThatFits.width, widthMode),
    .height = (float)YGSanitizeMeasurement(constrainedHeight, sizeThatFits.height, heightMode),
  };
}

static CGFloat YGSanitizeMeasurement(
  CGFloat constrainedSize,
  CGFloat measuredSize,
  YGMeasureMode measureMode)
{
  CGFloat result;
  if (measureMode == YGMeasureModeExactly) {
    result = constrainedSize;
  } else if (measureMode == YGMeasureModeAtMost) {
    result = MIN(constrainedSize, measuredSize);
  } else {
    result = measuredSize;
  }

  return result;
}

static BOOL YGNodeHasExactSameChildren(const YGNodeRef node, NSArray<UIView *> *subviews)
{
  if (YGNodeGetChildCount(node) != subviews.count) {
    return NO;
  }

  for (int i=0; i<subviews.count; i++) {
    if (YGNodeGetChild(node, i) != subviews[i].yoga.node) {
      return NO;
    }
  }

  return YES;
}

static void YGAttachNodesFromViewHierachy(UIView *const view)
{
  YGLayout *const yoga = view.yoga;
  const YGNodeRef node = yoga.node;

  // Only leaf nodes should have a measure function
  if (yoga.isLeaf) {
    YGRemoveAllChildren(node);
    YGNodeSetMeasureFunc(node, YGMeasureView);
  } else {
    YGNodeSetMeasureFunc(node, NULL);

    NSMutableArray<UIView *> *subviewsToInclude = [[NSMutableArray alloc] initWithCapacity:view.subviews.count];
    for (UIView *subview in view.subviews) {
      if (subview.yoga.isEnabled && subview.yoga.isIncludedInLayout) {
        [subviewsToInclude addObject:subview];
      }
    }

    if (!YGNodeHasExactSameChildren(node, subviewsToInclude)) {
      YGRemoveAllChildren(node);
      for (int i=0; i<subviewsToInclude.count; i++) {
        YGNodeInsertChild(node, subviewsToInclude[i].yoga.node, i);
      }
    }

    for (UIView *const subview in subviewsToInclude) {
      YGAttachNodesFromViewHierachy(subview);
    }
  }
}

static void YGRemoveAllChildren(const YGNodeRef node)
{
  if (node == NULL) {
    return;
  }

  YGNodeRemoveAllChildren(node);
}

static CGFloat YGRoundPixelValue(CGFloat value)
{
  static CGFloat scale;
  static dispatch_once_t onceToken;
  dispatch_once(&onceToken, ^(){
    scale = kScaleFactor;
  });

  return round(value * scale) / scale;
}

static void YGApplyLayoutToViewHierarchy(UIView *view, BOOL preserveOrigin)
{
  NSCAssert([NSThread isMainThread], @"Framesetting should only be done on the main thread.");

  const YGLayout *yoga = view.yoga;

  if (!yoga.isIncludedInLayout) {
     return;
  }

  YGNodeRef node = yoga.node;
  const CGPoint topLeft = {
    YGNodeLayoutGetLeft(node),
    YGNodeLayoutGetTop(node),
  };

  const CGPoint bottomRight = {
    topLeft.x + YGNodeLayoutGetWidth(node),
    topLeft.y + YGNodeLayoutGetHeight(node),
  };
#if TARGET_OS_OSX
  const CGPoint origin = preserveOrigin ? view.frame.origin : CGPointZero;
#else
  const CGPoint origin = preserveOrigin ? (CGPoint) {
                                            .x = (CGFloat)(view.center.x - CGRectGetWidth(view.bounds) * 0.5),
                                            .y = (CGFloat)(view.center.y - CGRectGetHeight(view.bounds) * 0.5)
                                          }
                                        : CGPointZero;
#endif
  CGRect frame = (CGRect) {
    .origin = {
      .x = YGRoundPixelValue(topLeft.x + origin.x),
      .y = YGRoundPixelValue(topLeft.y + origin.y),
    },
    .size = {
      .width = MAX(0, YGRoundPixelValue(bottomRight.x) - YGRoundPixelValue(topLeft.x)),
      .height = MAX(0, YGRoundPixelValue(bottomRight.y) - YGRoundPixelValue(topLeft.y)),
    },
  };
#if TARGET_OS_OSX
  if (!view.superview.isFlipped && view.superview.yoga.isEnabled) {
    frame.origin.y = YGNodeLayoutGetHeight(view.superview.yoga.node) - CGRectGetMaxY(frame);
  }

  view.frame = frame;
#else
  view.bounds = (CGRect) {
    .origin = view.bounds.origin,
    .size = frame.size
  };

  view.center = (CGPoint) {
    .x = (CGFloat)(CGRectGetMinX(frame) + CGRectGetWidth(frame) * 0.5),
    .y = (CGFloat)(CGRectGetMinY(frame) + CGRectGetHeight(frame) * 0.5)
  };
#endif


  if (!yoga.isLeaf) {
    for (NSUInteger i=0; i<view.subviews.count; i++) {
      YGApplyLayoutToViewHierarchy(view.subviews[i], NO);
    }
  }
}

@end<|MERGE_RESOLUTION|>--- conflicted
+++ resolved
@@ -4,10 +4,8 @@
  * This source code is licensed under the MIT license found in the LICENSE
  * file in the root directory of this source tree.
  */
-<<<<<<< HEAD
+
 #import "YGLayout.h"
-=======
->>>>>>> 869a33eb
 #import "YGLayout+Private.h"
 #import "UIView+Yoga.h"
 
