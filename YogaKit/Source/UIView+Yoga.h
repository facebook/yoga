--- conflicted
+++ resolved
@@ -5,10 +5,6 @@
  * LICENSE file in the root directory of this source tree.
  */
 
-<<<<<<< HEAD
-=======
-#import <UIKit/UIKit.h>
->>>>>>> 6c61cd5f
 #import "YGLayout.h"
 
 NS_ASSUME_NONNULL_BEGIN
