--- conflicted
+++ resolved
@@ -14,30 +14,20 @@
 {
     internal static class Native
     {
-<<<<<<< HEAD
-#if UNITY_IOS && !UNITY_EDITOR || __IOS__
-=======
 #if (UNITY_IOS && !UNITY_EDITOR) || __IOS__
->>>>>>> 0296511f
         private const string DllName = "__Internal";
 #else
         private const string DllName = "yoga";
 #endif
-#if !__IOS__
+
         [DllImport(DllName)]
         public static extern void YGInteropSetLogger(
             [MarshalAs(UnmanagedType.FunctionPtr)] YogaLogger.Func func);
-#endif
+
         [DllImport(DllName)]
         public static extern IntPtr YGNodeNew();
-#if !__IOS__
-        [DllImport(DllName)]
-<<<<<<< HEAD
-        public static extern void YGNodeInit(IntPtr node);
-#endif
-        [DllImport(DllName)]
-=======
->>>>>>> 0296511f
+
+        [DllImport(DllName)]
         public static extern void YGNodeFree(IntPtr node);
 
         [DllImport(DllName)]
