--- conflicted
+++ resolved
@@ -3701,41 +3701,12 @@
     scaledValue = scaledValue - fractial + 1.0;
   } else if (forceCeil) {
     // Next we check if we need to use forced rounding
-<<<<<<< HEAD
     scaledValue = ceilf(scaledValue);
-=======
-    scaledValue = scaledValue - fractial + 1.0;
->>>>>>> 9e1bcd85
   } else if (forceFloor) {
     scaledValue = floorf(scaledValue);
   } else {
     // Finally we just round the value
-<<<<<<< HEAD
     scaledValue = roundf(scaledValue);
-  }
-  return scaledValue / pointScaleFactor;
-}
-
-bool YGNodeCanUseCachedMeasurement(const YGMeasureMode widthMode,
-                                   const float width,
-                                   const YGMeasureMode heightMode,
-                                   const float height,
-                                   const YGMeasureMode lastWidthMode,
-                                   const float lastWidth,
-                                   const YGMeasureMode lastHeightMode,
-                                   const float lastHeight,
-                                   const float lastComputedWidth,
-                                   const float lastComputedHeight,
-                                   const float marginRow,
-                                   const float marginColumn,
-                                   const YGConfigRef config) {
-  if (lastComputedHeight < 0 || lastComputedWidth < 0) {
-=======
-    scaledValue = scaledValue - fractial +
-        (!YGDoubleIsUndefined(fractial) &&
-                 (fractial > 0.5 || YGDoubleEqual(fractial, 0.5))
-             ? 1.0
-             : 0.0);
   }
   return (YGDoubleIsUndefined(scaledValue) ||
           YGDoubleIsUndefined(pointScaleFactor))
@@ -3759,7 +3730,6 @@
     const YGConfigRef config) {
   if ((!YGFloatIsUndefined(lastComputedHeight) && lastComputedHeight < 0) ||
       (!YGFloatIsUndefined(lastComputedWidth) && lastComputedWidth < 0)) {
->>>>>>> 9e1bcd85
     return false;
   }
   bool useRoundedComparison =
