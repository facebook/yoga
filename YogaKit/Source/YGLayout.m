--- conflicted
+++ resolved
@@ -5,11 +5,7 @@
  * LICENSE file in the root directory of this source tree.
  */
 
-<<<<<<< HEAD
 #import "YGLayout.h"
-#import "YGLayout+Private.h"
-=======
->>>>>>> 6c61cd5f
 #import "UIView+Yoga.h"
 #import "YGLayout+Private.h"
 
@@ -102,33 +98,6 @@
     }                                                                        \
   }
 
-<<<<<<< HEAD
-#define YG_VALUE_EDGE_PROPERTY(lowercased_name, capitalized_name, property, edge)   \
-YG_EDGE_PROPERTY_GETTER(YGValue, lowercased_name, capitalized_name, property, edge) \
-YG_VALUE_EDGE_PROPERTY_SETTER(lowercased_name, capitalized_name, property, edge)
-
-#define YG_VALUE_EDGES_PROPERTIES(lowercased_name, capitalized_name)                                                  \
-YG_VALUE_EDGE_PROPERTY(lowercased_name##Left, capitalized_name##Left, capitalized_name, YGEdgeLeft)                   \
-YG_VALUE_EDGE_PROPERTY(lowercased_name##Top, capitalized_name##Top, capitalized_name, YGEdgeTop)                      \
-YG_VALUE_EDGE_PROPERTY(lowercased_name##Right, capitalized_name##Right, capitalized_name, YGEdgeRight)                \
-YG_VALUE_EDGE_PROPERTY(lowercased_name##Bottom, capitalized_name##Bottom, capitalized_name, YGEdgeBottom)             \
-YG_VALUE_EDGE_PROPERTY(lowercased_name##Start, capitalized_name##Start, capitalized_name, YGEdgeStart)                \
-YG_VALUE_EDGE_PROPERTY(lowercased_name##End, capitalized_name##End, capitalized_name, YGEdgeEnd)                      \
-YG_VALUE_EDGE_PROPERTY(lowercased_name##Horizontal, capitalized_name##Horizontal, capitalized_name, YGEdgeHorizontal) \
-YG_VALUE_EDGE_PROPERTY(lowercased_name##Vertical, capitalized_name##Vertical, capitalized_name, YGEdgeVertical)       \
-YG_VALUE_EDGE_PROPERTY(lowercased_name, capitalized_name, capitalized_name, YGEdgeAll)
-
-YG_EXTERN_C_BEGIN
-
-YGValue YGPointValue(CGFloat value)
-{
-  return (YGValue) { .value = (float)value, .unit = YGUnitPoint };
-}
-
-YGValue YGPercentValue(CGFloat value)
-{
-  return (YGValue) { .value = (float)value, .unit = YGUnitPercent };
-=======
 #define YG_VALUE_EDGE_PROPERTY(                                   \
     lowercased_name, capitalized_name, property, edge)            \
   YG_EDGE_PROPERTY_GETTER(                                        \
@@ -180,13 +149,14 @@
   YG_VALUE_EDGE_PROPERTY(                                            \
       lowercased_name, capitalized_name, capitalized_name, YGEdgeAll)
 
+YG_EXTERN_C_BEGIN
+
 YGValue YGPointValue(CGFloat value) {
-  return (YGValue){.value = value, .unit = YGUnitPoint};
+  return (YGValue){.value = (float)value, .unit = YGUnitPoint};
 }
 
 YGValue YGPercentValue(CGFloat value) {
-  return (YGValue){.value = value, .unit = YGUnitPercent};
->>>>>>> 6c61cd5f
+  return (YGValue){.value = (float)value, .unit = YGUnitPercent};
 }
 
 YG_EXTERN_C_END
@@ -208,7 +178,6 @@
 
 + (void)initialize {
   globalConfig = YGConfigNew();
-<<<<<<< HEAD
   YGConfigSetExperimentalFeatureEnabled(globalConfig, YGExperimentalFeatureWebFlexBasis, true);
   YGConfigSetPointScaleFactor(globalConfig, kScaleFactor);
 }
@@ -217,11 +186,6 @@
     return [NSString stringWithFormat:@"<%@: %p, isEnabled:%ld, isIncludedInLayout:%ld, isUIView:<bool:%ld, %@: %p>>",
             NSStringFromClass(self.class), self, (long)self.isEnabled, (long)self.isIncludedInLayout,
             (long)self.isUIView, NSStringFromClass(self.view.class), self.view];
-=======
-  YGConfigSetExperimentalFeatureEnabled(
-      globalConfig, YGExperimentalFeatureWebFlexBasis, true);
-  YGConfigSetPointScaleFactor(globalConfig, [UIScreen mainScreen].scale);
->>>>>>> 6c61cd5f
 }
 
 - (instancetype)initWithView:(UIView*)view {
@@ -422,17 +386,9 @@
 #endif
   }
 
-<<<<<<< HEAD
   return (YGSize) {
     .width = (float)YGSanitizeMeasurement(constrainedWidth, sizeThatFits.width, widthMode),
     .height = (float)YGSanitizeMeasurement(constrainedHeight, sizeThatFits.height, heightMode),
-=======
-  return (YGSize){
-      .width = YGSanitizeMeasurement(
-          constrainedWidth, sizeThatFits.width, widthMode),
-      .height = YGSanitizeMeasurement(
-          constrainedHeight, sizeThatFits.height, heightMode),
->>>>>>> 6c61cd5f
   };
 }
 
@@ -511,13 +467,8 @@
 static CGFloat YGRoundPixelValue(CGFloat value) {
   static CGFloat scale;
   static dispatch_once_t onceToken;
-<<<<<<< HEAD
   dispatch_once(&onceToken, ^(){
     scale = kScaleFactor;
-=======
-  dispatch_once(&onceToken, ^() {
-    scale = [UIScreen mainScreen].scale;
->>>>>>> 6c61cd5f
   });
 
   return round(value * scale) / scale;
@@ -546,7 +497,6 @@
   };
 #if TARGET_OS_OSX
   const CGPoint origin = preserveOrigin ? view.frame.origin : CGPointZero;
-<<<<<<< HEAD
 #else
   const CGPoint origin = preserveOrigin ? (CGPoint) {
                                             .x = (CGFloat)(view.center.x - CGRectGetWidth(view.bounds) * 0.5),
@@ -563,21 +513,6 @@
       .width = MAX(0, YGRoundPixelValue(bottomRight.x) - YGRoundPixelValue(topLeft.x)),
       .height = MAX(0, YGRoundPixelValue(bottomRight.y) - YGRoundPixelValue(topLeft.y)),
     },
-=======
-  view.frame = (CGRect){
-      .origin =
-          {
-              .x = YGRoundPixelValue(topLeft.x + origin.x),
-              .y = YGRoundPixelValue(topLeft.y + origin.y),
-          },
-      .size =
-          {
-              .width = YGRoundPixelValue(bottomRight.x) -
-                  YGRoundPixelValue(topLeft.x),
-              .height = YGRoundPixelValue(bottomRight.y) -
-                  YGRoundPixelValue(topLeft.y),
-          },
->>>>>>> 6c61cd5f
   };
 #if TARGET_OS_OSX
   if (!view.superview.isFlipped && view.superview.yoga.isEnabled) {
