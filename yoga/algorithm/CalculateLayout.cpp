/*
 * Copyright (c) Meta Platforms, Inc. and affiliates.
 *
 * This source code is licensed under the MIT license found in the
 * LICENSE file in the root directory of this source tree.
 */

#include <algorithm>
#include <atomic>
#include <cfloat>
#include <cmath>
#include <cstring>

#include <yoga/Yoga.h>

#include <yoga/algorithm/Align.h>
#include <yoga/algorithm/Baseline.h>
#include <yoga/algorithm/BoundAxis.h>
#include <yoga/algorithm/Cache.h>
#include <yoga/algorithm/CalculateLayout.h>
#include <yoga/algorithm/FlexDirection.h>
#include <yoga/algorithm/FlexLine.h>
#include <yoga/algorithm/PixelGrid.h>
#include <yoga/algorithm/ResolveValue.h>
#include <yoga/debug/AssertFatal.h>
#include <yoga/debug/Log.h>
#include <yoga/event/event.h>
#include <yoga/node/Node.h>
#include <yoga/numeric/Comparison.h>
#include <yoga/numeric/FloatOptional.h>

namespace facebook::yoga {

std::atomic<uint32_t> gCurrentGenerationCount(0);

bool calculateLayoutInternal(
    yoga::Node* const node,
    const float availableWidth,
    const float availableHeight,
    const YGDirection ownerDirection,
    const YGMeasureMode widthMeasureMode,
    const YGMeasureMode heightMeasureMode,
    const float ownerWidth,
    const float ownerHeight,
    const bool performLayout,
    const LayoutPassReason reason,
    const yoga::Config* const config,
    LayoutData& layoutMarkerData,
    void* const layoutContext,
    const uint32_t depth,
    const uint32_t generationCount);

static bool isBaselineLayout(const yoga::Node* node) {
  if (isColumn(node->getStyle().flexDirection())) {
    return false;
  }
  if (node->getStyle().alignItems() == YGAlignBaseline) {
    return true;
  }
  const auto childCount = node->getChildCount();
  for (size_t i = 0; i < childCount; i++) {
    auto child = node->getChild(i);
    if (child->getStyle().positionType() != YGPositionTypeAbsolute &&
        child->getStyle().alignSelf() == YGAlignBaseline) {
      return true;
    }
  }

  return false;
}

static inline float dimensionWithMargin(
    const yoga::Node* const node,
    const YGFlexDirection axis,
    const float widthSize) {
  return node->getLayout().measuredDimensions[dimension(axis)] +
      (node->getLeadingMargin(axis, widthSize) +
       node->getTrailingMargin(axis, widthSize))
          .unwrap();
}

static inline bool styleDefinesDimension(
    const yoga::Node* const node,
    const YGFlexDirection axis,
    const float ownerSize) {
  bool isUndefined =
      yoga::isUndefined(node->getResolvedDimension(dimension(axis)).value);

  auto resolvedDimension = node->getResolvedDimension(dimension(axis));
  return !(
      resolvedDimension.unit == YGUnitAuto ||
      resolvedDimension.unit == YGUnitUndefined ||
      (resolvedDimension.unit == YGUnitPoint && !isUndefined &&
       resolvedDimension.value < 0.0f) ||
      (resolvedDimension.unit == YGUnitPercent && !isUndefined &&
       (resolvedDimension.value < 0.0f || yoga::isUndefined(ownerSize))));
}

static inline bool isLayoutDimensionDefined(
    const yoga::Node* const node,
    const YGFlexDirection axis) {
  const float value = node->getLayout().measuredDimensions[dimension(axis)];
  return !yoga::isUndefined(value) && value >= 0.0f;
}

static void setChildTrailingPosition(
    const yoga::Node* const node,
    yoga::Node* const child,
    const YGFlexDirection axis) {
  const float size = child->getLayout().measuredDimensions[dimension(axis)];
  child->setLayoutPosition(
      node->getLayout().measuredDimensions[dimension(axis)] - size -
          child->getLayout().position[leadingEdge(axis)],
      trailingEdge(axis));
}

static void constrainMaxSizeForMode(
    const yoga::Node* const node,
    const enum YGFlexDirection axis,
    const float ownerAxisSize,
    const float ownerWidth,
    YGMeasureMode* mode,
    float* size) {
  const FloatOptional maxSize =
      yoga::resolveValue(
          node->getStyle().maxDimensions()[dimension(axis)], ownerAxisSize) +
      FloatOptional(node->getMarginForAxis(axis, ownerWidth));
  switch (*mode) {
    case YGMeasureModeExactly:
    case YGMeasureModeAtMost:
      *size = (maxSize.isUndefined() || *size < maxSize.unwrap())
          ? *size
          : maxSize.unwrap();
      break;
    case YGMeasureModeUndefined:
      if (!maxSize.isUndefined()) {
        *mode = YGMeasureModeAtMost;
        *size = maxSize.unwrap();
      }
      break;
  }
}

static void computeFlexBasisForChild(
    const yoga::Node* const node,
    yoga::Node* const child,
    const float width,
    const YGMeasureMode widthMode,
    const float height,
    const float ownerWidth,
    const float ownerHeight,
    const YGMeasureMode heightMode,
    const YGDirection direction,
    const yoga::Config* const config,
    LayoutData& layoutMarkerData,
    void* const layoutContext,
    const uint32_t depth,
    const uint32_t generationCount) {
  const YGFlexDirection mainAxis =
      resolveDirection(node->getStyle().flexDirection(), direction);
  const bool isMainAxisRow = isRow(mainAxis);
  const float mainAxisSize = isMainAxisRow ? width : height;
  const float mainAxisownerSize = isMainAxisRow ? ownerWidth : ownerHeight;

  float childWidth;
  float childHeight;
  YGMeasureMode childWidthMeasureMode;
  YGMeasureMode childHeightMeasureMode;

  const FloatOptional resolvedFlexBasis =
      yoga::resolveValue(child->resolveFlexBasisPtr(), mainAxisownerSize);
  const bool isRowStyleDimDefined =
      styleDefinesDimension(child, YGFlexDirectionRow, ownerWidth);
  const bool isColumnStyleDimDefined =
      styleDefinesDimension(child, YGFlexDirectionColumn, ownerHeight);

  if (!resolvedFlexBasis.isUndefined() && !yoga::isUndefined(mainAxisSize)) {
    if (child->getLayout().computedFlexBasis.isUndefined() ||
        (child->getConfig()->isExperimentalFeatureEnabled(
             YGExperimentalFeatureWebFlexBasis) &&
         child->getLayout().computedFlexBasisGeneration != generationCount)) {
      const FloatOptional paddingAndBorder =
          FloatOptional(paddingAndBorderForAxis(child, mainAxis, ownerWidth));
      child->setLayoutComputedFlexBasis(
          yoga::maxOrDefined(resolvedFlexBasis, paddingAndBorder));
    }
  } else if (isMainAxisRow && isRowStyleDimDefined) {
    // The width is definite, so use that as the flex basis.
    const FloatOptional paddingAndBorder = FloatOptional(
        paddingAndBorderForAxis(child, YGFlexDirectionRow, ownerWidth));

    child->setLayoutComputedFlexBasis(yoga::maxOrDefined(
        yoga::resolveValue(
            child->getResolvedDimensions()[YGDimensionWidth], ownerWidth),
        paddingAndBorder));
  } else if (!isMainAxisRow && isColumnStyleDimDefined) {
    // The height is definite, so use that as the flex basis.
    const FloatOptional paddingAndBorder = FloatOptional(
        paddingAndBorderForAxis(child, YGFlexDirectionColumn, ownerWidth));
    child->setLayoutComputedFlexBasis(yoga::maxOrDefined(
        yoga::resolveValue(
            child->getResolvedDimensions()[YGDimensionHeight], ownerHeight),
        paddingAndBorder));
  } else {
    // Compute the flex basis and hypothetical main size (i.e. the clamped flex
    // basis).
    childWidth = YGUndefined;
    childHeight = YGUndefined;
    childWidthMeasureMode = YGMeasureModeUndefined;
    childHeightMeasureMode = YGMeasureModeUndefined;

    auto marginRow =
        child->getMarginForAxis(YGFlexDirectionRow, ownerWidth).unwrap();
    auto marginColumn =
        child->getMarginForAxis(YGFlexDirectionColumn, ownerWidth).unwrap();

    if (isRowStyleDimDefined) {
      childWidth =
          yoga::resolveValue(
              child->getResolvedDimensions()[YGDimensionWidth], ownerWidth)
              .unwrap() +
          marginRow;
      childWidthMeasureMode = YGMeasureModeExactly;
    }
    if (isColumnStyleDimDefined) {
      childHeight =
          yoga::resolveValue(
              child->getResolvedDimensions()[YGDimensionHeight], ownerHeight)
              .unwrap() +
          marginColumn;
      childHeightMeasureMode = YGMeasureModeExactly;
    }

    // The W3C spec doesn't say anything about the 'overflow' property, but all
    // major browsers appear to implement the following logic.
    if ((!isMainAxisRow && node->getStyle().overflow() == YGOverflowScroll) ||
        node->getStyle().overflow() != YGOverflowScroll) {
      if (yoga::isUndefined(childWidth) && !yoga::isUndefined(width)) {
        childWidth = width;
        childWidthMeasureMode = YGMeasureModeAtMost;
      }
    }

    if ((isMainAxisRow && node->getStyle().overflow() == YGOverflowScroll) ||
        node->getStyle().overflow() != YGOverflowScroll) {
      if (yoga::isUndefined(childHeight) && !yoga::isUndefined(height)) {
        childHeight = height;
        childHeightMeasureMode = YGMeasureModeAtMost;
      }
    }

    const auto& childStyle = child->getStyle();
    if (!childStyle.aspectRatio().isUndefined()) {
      if (!isMainAxisRow && childWidthMeasureMode == YGMeasureModeExactly) {
        childHeight = marginColumn +
            (childWidth - marginRow) / childStyle.aspectRatio().unwrap();
        childHeightMeasureMode = YGMeasureModeExactly;
      } else if (
          isMainAxisRow && childHeightMeasureMode == YGMeasureModeExactly) {
        childWidth = marginRow +
            (childHeight - marginColumn) * childStyle.aspectRatio().unwrap();
        childWidthMeasureMode = YGMeasureModeExactly;
      }
    }

    // If child has no defined size in the cross axis and is set to stretch, set
    // the cross axis to be measured exactly with the available inner width

    const bool hasExactWidth =
        !yoga::isUndefined(width) && widthMode == YGMeasureModeExactly;
    const bool childWidthStretch =
        resolveChildAlignment(node, child) == YGAlignStretch &&
        childWidthMeasureMode != YGMeasureModeExactly;
    if (!isMainAxisRow && !isRowStyleDimDefined && hasExactWidth &&
        childWidthStretch) {
      childWidth = width;
      childWidthMeasureMode = YGMeasureModeExactly;
      if (!childStyle.aspectRatio().isUndefined()) {
        childHeight =
            (childWidth - marginRow) / childStyle.aspectRatio().unwrap();
        childHeightMeasureMode = YGMeasureModeExactly;
      }
    }

    const bool hasExactHeight =
        !yoga::isUndefined(height) && heightMode == YGMeasureModeExactly;
    const bool childHeightStretch =
        resolveChildAlignment(node, child) == YGAlignStretch &&
        childHeightMeasureMode != YGMeasureModeExactly;
    if (isMainAxisRow && !isColumnStyleDimDefined && hasExactHeight &&
        childHeightStretch) {
      childHeight = height;
      childHeightMeasureMode = YGMeasureModeExactly;

      if (!childStyle.aspectRatio().isUndefined()) {
        childWidth =
            (childHeight - marginColumn) * childStyle.aspectRatio().unwrap();
        childWidthMeasureMode = YGMeasureModeExactly;
      }
    }

    constrainMaxSizeForMode(
        child,
        YGFlexDirectionRow,
        ownerWidth,
        ownerWidth,
        &childWidthMeasureMode,
        &childWidth);
    constrainMaxSizeForMode(
        child,
        YGFlexDirectionColumn,
        ownerHeight,
        ownerWidth,
        &childHeightMeasureMode,
        &childHeight);

    // Measure the child
    calculateLayoutInternal(
        child,
        childWidth,
        childHeight,
        direction,
        childWidthMeasureMode,
        childHeightMeasureMode,
        ownerWidth,
        ownerHeight,
        false,
        LayoutPassReason::kMeasureChild,
        config,
        layoutMarkerData,
        layoutContext,
        depth,
        generationCount);

    child->setLayoutComputedFlexBasis(FloatOptional(yoga::maxOrDefined(
        child->getLayout().measuredDimensions[dimension(mainAxis)],
        paddingAndBorderForAxis(child, mainAxis, ownerWidth))));
  }
  child->setLayoutComputedFlexBasisGeneration(generationCount);
}

static void layoutAbsoluteChild(
    const yoga::Node* const node,
    yoga::Node* const child,
    const float width,
    const YGMeasureMode widthMode,
    const float height,
    const YGDirection direction,
    const yoga::Config* const config,
    LayoutData& layoutMarkerData,
    void* const layoutContext,
    const uint32_t depth,
    const uint32_t generationCount) {
  const YGFlexDirection mainAxis =
      resolveDirection(node->getStyle().flexDirection(), direction);
  const YGFlexDirection crossAxis = resolveCrossDirection(mainAxis, direction);
  const bool isMainAxisRow = isRow(mainAxis);

  float childWidth = YGUndefined;
  float childHeight = YGUndefined;
  YGMeasureMode childWidthMeasureMode = YGMeasureModeUndefined;
  YGMeasureMode childHeightMeasureMode = YGMeasureModeUndefined;

  auto marginRow = child->getMarginForAxis(YGFlexDirectionRow, width).unwrap();
  auto marginColumn =
      child->getMarginForAxis(YGFlexDirectionColumn, width).unwrap();

  if (styleDefinesDimension(child, YGFlexDirectionRow, width)) {
    childWidth = yoga::resolveValue(
                     child->getResolvedDimensions()[YGDimensionWidth], width)
                     .unwrap() +
        marginRow;
  } else {
    // If the child doesn't have a specified width, compute the width based on
    // the left/right offsets if they're defined.
    if (child->isLeadingPositionDefined(YGFlexDirectionRow) &&
        child->isTrailingPosDefined(YGFlexDirectionRow)) {
      childWidth = node->getLayout().measuredDimensions[YGDimensionWidth] -
          (node->getLeadingBorder(YGFlexDirectionRow) +
           node->getTrailingBorder(YGFlexDirectionRow)) -
          (child->getLeadingPosition(YGFlexDirectionRow, width) +
           child->getTrailingPosition(YGFlexDirectionRow, width))
              .unwrap();
      childWidth =
          boundAxis(child, YGFlexDirectionRow, childWidth, width, width);
    }
  }

  if (styleDefinesDimension(child, YGFlexDirectionColumn, height)) {
    childHeight = yoga::resolveValue(
                      child->getResolvedDimensions()[YGDimensionHeight], height)
                      .unwrap() +
        marginColumn;
  } else {
    // If the child doesn't have a specified height, compute the height based on
    // the top/bottom offsets if they're defined.
    if (child->isLeadingPositionDefined(YGFlexDirectionColumn) &&
        child->isTrailingPosDefined(YGFlexDirectionColumn)) {
      childHeight = node->getLayout().measuredDimensions[YGDimensionHeight] -
          (node->getLeadingBorder(YGFlexDirectionColumn) +
           node->getTrailingBorder(YGFlexDirectionColumn)) -
          (child->getLeadingPosition(YGFlexDirectionColumn, height) +
           child->getTrailingPosition(YGFlexDirectionColumn, height))
              .unwrap();
      childHeight =
          boundAxis(child, YGFlexDirectionColumn, childHeight, height, width);
    }
  }

  // Exactly one dimension needs to be defined for us to be able to do aspect
  // ratio calculation. One dimension being the anchor and the other being
  // flexible.
  const auto& childStyle = child->getStyle();
  if (yoga::isUndefined(childWidth) ^ yoga::isUndefined(childHeight)) {
    if (!childStyle.aspectRatio().isUndefined()) {
      if (yoga::isUndefined(childWidth)) {
        childWidth = marginRow +
            (childHeight - marginColumn) * childStyle.aspectRatio().unwrap();
      } else if (yoga::isUndefined(childHeight)) {
        childHeight = marginColumn +
            (childWidth - marginRow) / childStyle.aspectRatio().unwrap();
      }
    }
  }

  // If we're still missing one or the other dimension, measure the content.
  if (yoga::isUndefined(childWidth) || yoga::isUndefined(childHeight)) {
    childWidthMeasureMode = yoga::isUndefined(childWidth)
        ? YGMeasureModeUndefined
        : YGMeasureModeExactly;
    childHeightMeasureMode = yoga::isUndefined(childHeight)
        ? YGMeasureModeUndefined
        : YGMeasureModeExactly;

    // If the size of the owner is defined then try to constrain the absolute
    // child to that size as well. This allows text within the absolute child to
    // wrap to the size of its owner. This is the same behavior as many browsers
    // implement.
    if (!isMainAxisRow && yoga::isUndefined(childWidth) &&
        widthMode != YGMeasureModeUndefined && !yoga::isUndefined(width) &&
        width > 0) {
      childWidth = width;
      childWidthMeasureMode = YGMeasureModeAtMost;
    }

    calculateLayoutInternal(
        child,
        childWidth,
        childHeight,
        direction,
        childWidthMeasureMode,
        childHeightMeasureMode,
        childWidth,
        childHeight,
        false,
        LayoutPassReason::kAbsMeasureChild,
        config,
        layoutMarkerData,
        layoutContext,
        depth,
        generationCount);
    childWidth = child->getLayout().measuredDimensions[YGDimensionWidth] +
        child->getMarginForAxis(YGFlexDirectionRow, width).unwrap();
    childHeight = child->getLayout().measuredDimensions[YGDimensionHeight] +
        child->getMarginForAxis(YGFlexDirectionColumn, width).unwrap();
  }

  calculateLayoutInternal(
      child,
      childWidth,
      childHeight,
      direction,
      YGMeasureModeExactly,
      YGMeasureModeExactly,
      childWidth,
      childHeight,
      true,
      LayoutPassReason::kAbsLayout,
      config,
      layoutMarkerData,
      layoutContext,
      depth,
      generationCount);

  if (child->isTrailingPosDefined(mainAxis) &&
      !child->isLeadingPositionDefined(mainAxis)) {
    child->setLayoutPosition(
        node->getLayout().measuredDimensions[dimension(mainAxis)] -
            child->getLayout().measuredDimensions[dimension(mainAxis)] -
            node->getTrailingBorder(mainAxis) -
            child->getTrailingMargin(mainAxis, isMainAxisRow ? width : height)
                .unwrap() -
            child->getTrailingPosition(mainAxis, isMainAxisRow ? width : height)
                .unwrap(),
        leadingEdge(mainAxis));
  } else if (
      !child->isLeadingPositionDefined(mainAxis) &&
      node->getStyle().justifyContent() == YGJustifyCenter) {
    child->setLayoutPosition(
        (node->getLayout().measuredDimensions[dimension(mainAxis)] -
         child->getLayout().measuredDimensions[dimension(mainAxis)]) /
            2.0f,
        leadingEdge(mainAxis));
  } else if (
      !child->isLeadingPositionDefined(mainAxis) &&
      node->getStyle().justifyContent() == YGJustifyFlexEnd) {
    child->setLayoutPosition(
        (node->getLayout().measuredDimensions[dimension(mainAxis)] -
         child->getLayout().measuredDimensions[dimension(mainAxis)]),
        leadingEdge(mainAxis));
  } else if (
      node->getConfig()->isExperimentalFeatureEnabled(
          YGExperimentalFeatureAbsolutePercentageAgainstPaddingEdge) &&
      child->isLeadingPositionDefined(mainAxis)) {
    child->setLayoutPosition(
        child->getLeadingPosition(
                 mainAxis,
                 node->getLayout().measuredDimensions[dimension(mainAxis)])
                .unwrap() +
            node->getLeadingBorder(mainAxis) +
            child
                ->getLeadingMargin(
                    mainAxis,
                    node->getLayout().measuredDimensions[dimension(mainAxis)])
                .unwrap(),
        leadingEdge(mainAxis));
  }

  if (child->isTrailingPosDefined(crossAxis) &&
      !child->isLeadingPositionDefined(crossAxis)) {
    child->setLayoutPosition(
        node->getLayout().measuredDimensions[dimension(crossAxis)] -
            child->getLayout().measuredDimensions[dimension(crossAxis)] -
            node->getTrailingBorder(crossAxis) -
            child->getTrailingMargin(crossAxis, isMainAxisRow ? height : width)
                .unwrap() -
            child
                ->getTrailingPosition(crossAxis, isMainAxisRow ? height : width)
                .unwrap(),
        leadingEdge(crossAxis));

  } else if (
      !child->isLeadingPositionDefined(crossAxis) &&
      resolveChildAlignment(node, child) == YGAlignCenter) {
    child->setLayoutPosition(
        (node->getLayout().measuredDimensions[dimension(crossAxis)] -
         child->getLayout().measuredDimensions[dimension(crossAxis)]) /
            2.0f,
        leadingEdge(crossAxis));
  } else if (
      !child->isLeadingPositionDefined(crossAxis) &&
      ((resolveChildAlignment(node, child) == YGAlignFlexEnd) ^
       (node->getStyle().flexWrap() == YGWrapWrapReverse))) {
    child->setLayoutPosition(
        (node->getLayout().measuredDimensions[dimension(crossAxis)] -
         child->getLayout().measuredDimensions[dimension(crossAxis)]),
        leadingEdge(crossAxis));
  } else if (
      node->getConfig()->isExperimentalFeatureEnabled(
          YGExperimentalFeatureAbsolutePercentageAgainstPaddingEdge) &&
      child->isLeadingPositionDefined(crossAxis)) {
    child->setLayoutPosition(
        child->getLeadingPosition(
                 crossAxis,
                 node->getLayout().measuredDimensions[dimension(crossAxis)])
                .unwrap() +
            node->getLeadingBorder(crossAxis) +
            child
                ->getLeadingMargin(
                    crossAxis,
                    node->getLayout().measuredDimensions[dimension(crossAxis)])
                .unwrap(),
        leadingEdge(crossAxis));
  }
}

static void measureNodeWithMeasureFunc(
    yoga::Node* const node,
    float availableWidth,
    float availableHeight,
    const YGMeasureMode widthMeasureMode,
    const YGMeasureMode heightMeasureMode,
    const float ownerWidth,
    const float ownerHeight,
    LayoutData& layoutMarkerData,
    void* const layoutContext,
    const LayoutPassReason reason) {
  yoga::assertFatalWithNode(
      node,
      node->hasMeasureFunc(),
      "Expected node to have custom measure function");

  if (widthMeasureMode == YGMeasureModeUndefined) {
    availableWidth = YGUndefined;
  }
  if (heightMeasureMode == YGMeasureModeUndefined) {
    availableHeight = YGUndefined;
  }

  const auto& padding = node->getLayout().padding;
  const auto& border = node->getLayout().border;
  const float paddingAndBorderAxisRow = padding[YGEdgeLeft] +
      padding[YGEdgeRight] + border[YGEdgeLeft] + border[YGEdgeRight];
  const float paddingAndBorderAxisColumn = padding[YGEdgeTop] +
      padding[YGEdgeBottom] + border[YGEdgeTop] + border[YGEdgeBottom];

  // We want to make sure we don't call measure with negative size
  const float innerWidth = yoga::isUndefined(availableWidth)
      ? availableWidth
      : yoga::maxOrDefined(0, availableWidth - paddingAndBorderAxisRow);
  const float innerHeight = yoga::isUndefined(availableHeight)
      ? availableHeight
      : yoga::maxOrDefined(0, availableHeight - paddingAndBorderAxisColumn);

  if (widthMeasureMode == YGMeasureModeExactly &&
      heightMeasureMode == YGMeasureModeExactly) {
    // Don't bother sizing the text if both dimensions are already defined.
    node->setLayoutMeasuredDimension(
        boundAxis(
            node, YGFlexDirectionRow, availableWidth, ownerWidth, ownerWidth),
        YGDimensionWidth);
    node->setLayoutMeasuredDimension(
        boundAxis(
            node,
            YGFlexDirectionColumn,
            availableHeight,
            ownerHeight,
            ownerWidth),
        YGDimensionHeight);
  } else {
    Event::publish<Event::MeasureCallbackStart>(node);

    // Measure the text under the current constraints.
    const YGSize measuredSize = node->measure(
        innerWidth,
        widthMeasureMode,
        innerHeight,
        heightMeasureMode,
        layoutContext);

    layoutMarkerData.measureCallbacks += 1;
    layoutMarkerData.measureCallbackReasonsCount[static_cast<size_t>(reason)] +=
        1;

    Event::publish<Event::MeasureCallbackEnd>(
        node,
        {layoutContext,
         innerWidth,
         widthMeasureMode,
         innerHeight,
         heightMeasureMode,
         measuredSize.width,
         measuredSize.height,
         reason});

    node->setLayoutMeasuredDimension(
        boundAxis(
            node,
            YGFlexDirectionRow,
            (widthMeasureMode == YGMeasureModeUndefined ||
             widthMeasureMode == YGMeasureModeAtMost)
                ? measuredSize.width + paddingAndBorderAxisRow
                : availableWidth,
            ownerWidth,
            ownerWidth),
        YGDimensionWidth);

    node->setLayoutMeasuredDimension(
        boundAxis(
            node,
            YGFlexDirectionColumn,
            (heightMeasureMode == YGMeasureModeUndefined ||
             heightMeasureMode == YGMeasureModeAtMost)
                ? measuredSize.height + paddingAndBorderAxisColumn
                : availableHeight,
            ownerHeight,
            ownerWidth),
        YGDimensionHeight);
  }
}

// For nodes with no children, use the available values if they were provided,
// or the minimum size as indicated by the padding and border sizes.
static void measureNodeWithoutChildren(
    yoga::Node* const node,
    const float availableWidth,
    const float availableHeight,
    const YGMeasureMode widthMeasureMode,
    const YGMeasureMode heightMeasureMode,
    const float ownerWidth,
    const float ownerHeight) {
  const auto& padding = node->getLayout().padding;
  const auto& border = node->getLayout().border;

  float width = availableWidth;
  if (widthMeasureMode == YGMeasureModeUndefined ||
      widthMeasureMode == YGMeasureModeAtMost) {
    width = padding[YGEdgeLeft] + padding[YGEdgeRight] + border[YGEdgeLeft] +
        border[YGEdgeRight];
  }
  node->setLayoutMeasuredDimension(
      boundAxis(node, YGFlexDirectionRow, width, ownerWidth, ownerWidth),
      YGDimensionWidth);

  float height = availableHeight;
  if (heightMeasureMode == YGMeasureModeUndefined ||
      heightMeasureMode == YGMeasureModeAtMost) {
    height = padding[YGEdgeTop] + padding[YGEdgeBottom] + border[YGEdgeTop] +
        border[YGEdgeBottom];
  }
  node->setLayoutMeasuredDimension(
      boundAxis(node, YGFlexDirectionColumn, height, ownerHeight, ownerWidth),
      YGDimensionHeight);
}

static bool measureNodeWithFixedSize(
    yoga::Node* const node,
    const float availableWidth,
    const float availableHeight,
    const YGMeasureMode widthMeasureMode,
    const YGMeasureMode heightMeasureMode,
    const float ownerWidth,
    const float ownerHeight) {
  if ((!yoga::isUndefined(availableWidth) &&
       widthMeasureMode == YGMeasureModeAtMost && availableWidth <= 0.0f) ||
      (!yoga::isUndefined(availableHeight) &&
       heightMeasureMode == YGMeasureModeAtMost && availableHeight <= 0.0f) ||
      (widthMeasureMode == YGMeasureModeExactly &&
       heightMeasureMode == YGMeasureModeExactly)) {
    node->setLayoutMeasuredDimension(
        boundAxis(
            node,
            YGFlexDirectionRow,
            yoga::isUndefined(availableWidth) ||
                    (widthMeasureMode == YGMeasureModeAtMost &&
                     availableWidth < 0.0f)
                ? 0.0f
                : availableWidth,
            ownerWidth,
            ownerWidth),
        YGDimensionWidth);

    node->setLayoutMeasuredDimension(
        boundAxis(
            node,
            YGFlexDirectionColumn,
            yoga::isUndefined(availableHeight) ||
                    (heightMeasureMode == YGMeasureModeAtMost &&
                     availableHeight < 0.0f)
                ? 0.0f
                : availableHeight,
            ownerHeight,
            ownerWidth),
        YGDimensionHeight);
    return true;
  }

  return false;
}

static void zeroOutLayoutRecursively(
    yoga::Node* const node,
    void* layoutContext) {
  node->getLayout() = {};
  node->setLayoutDimension(0, YGDimensionWidth);
  node->setLayoutDimension(0, YGDimensionHeight);
  node->setHasNewLayout(true);

  node->cloneChildrenIfNeeded(layoutContext);
  for (const auto child : node->getChildren()) {
    zeroOutLayoutRecursively(child, layoutContext);
  }
}

static float calculateAvailableInnerDimension(
    const yoga::Node* const node,
    const YGDimension dimension,
    const float availableDim,
    const float paddingAndBorder,
    const float ownerDim) {
  float availableInnerDim = availableDim - paddingAndBorder;
  // Max dimension overrides predefined dimension value; Min dimension in turn
  // overrides both of the above
  if (!yoga::isUndefined(availableInnerDim)) {
    // We want to make sure our available height does not violate min and max
    // constraints
    const FloatOptional minDimensionOptional = yoga::resolveValue(
        node->getStyle().minDimensions()[dimension], ownerDim);
    const float minInnerDim = minDimensionOptional.isUndefined()
        ? 0.0f
        : minDimensionOptional.unwrap() - paddingAndBorder;

    const FloatOptional maxDimensionOptional = yoga::resolveValue(
        node->getStyle().maxDimensions()[dimension], ownerDim);

    const float maxInnerDim = maxDimensionOptional.isUndefined()
        ? FLT_MAX
        : maxDimensionOptional.unwrap() - paddingAndBorder;
    availableInnerDim = yoga::maxOrDefined(
        yoga::minOrDefined(availableInnerDim, maxInnerDim), minInnerDim);
  }

  return availableInnerDim;
}

static float computeFlexBasisForChildren(
    yoga::Node* const node,
    const float availableInnerWidth,
    const float availableInnerHeight,
    YGMeasureMode widthMeasureMode,
    YGMeasureMode heightMeasureMode,
    YGDirection direction,
    YGFlexDirection mainAxis,
    const yoga::Config* const config,
    bool performLayout,
    LayoutData& layoutMarkerData,
    void* const layoutContext,
    const uint32_t depth,
    const uint32_t generationCount) {
  float totalOuterFlexBasis = 0.0f;
  YGNodeRef singleFlexChild = nullptr;
  const auto& children = node->getChildren();
  YGMeasureMode measureModeMainDim =
      isRow(mainAxis) ? widthMeasureMode : heightMeasureMode;
  // If there is only one child with flexGrow + flexShrink it means we can set
  // the computedFlexBasis to 0 instead of measuring and shrinking / flexing the
  // child to exactly match the remaining space
  if (measureModeMainDim == YGMeasureModeExactly) {
    for (auto child : children) {
      if (child->isNodeFlexible()) {
        if (singleFlexChild != nullptr ||
            yoga::inexactEquals(child->resolveFlexGrow(), 0.0f) ||
            yoga::inexactEquals(child->resolveFlexShrink(), 0.0f)) {
          // There is already a flexible child, or this flexible child doesn't
          // have flexGrow and flexShrink, abort
          singleFlexChild = nullptr;
          break;
        } else {
          singleFlexChild = child;
        }
      }
    }
  }

  for (auto child : children) {
    child->resolveDimension();
    if (child->getStyle().display() == YGDisplayNone) {
      zeroOutLayoutRecursively(child, layoutContext);
      child->setHasNewLayout(true);
      child->setDirty(false);
      continue;
    }
    if (performLayout) {
      // Set the initial position (relative to the owner).
      const YGDirection childDirection = child->resolveDirection(direction);
      const float mainDim =
          isRow(mainAxis) ? availableInnerWidth : availableInnerHeight;
      const float crossDim =
          isRow(mainAxis) ? availableInnerHeight : availableInnerWidth;
      child->setPosition(
          childDirection, mainDim, crossDim, availableInnerWidth);
    }

    if (child->getStyle().positionType() == YGPositionTypeAbsolute) {
      continue;
    }
    if (child == singleFlexChild) {
      child->setLayoutComputedFlexBasisGeneration(generationCount);
      child->setLayoutComputedFlexBasis(FloatOptional(0));
    } else {
      computeFlexBasisForChild(
          node,
          child,
          availableInnerWidth,
          widthMeasureMode,
          availableInnerHeight,
          availableInnerWidth,
          availableInnerHeight,
          heightMeasureMode,
          direction,
          config,
          layoutMarkerData,
          layoutContext,
          depth,
          generationCount);
    }

    totalOuterFlexBasis +=
        (child->getLayout().computedFlexBasis +
         child->getMarginForAxis(mainAxis, availableInnerWidth))
            .unwrap();
  }

  return totalOuterFlexBasis;
}

// It distributes the free space to the flexible items and ensures that the size
// of the flex items abide the min and max constraints. At the end of this
// function the child nodes would have proper size. Prior using this function
// please ensure that distributeFreeSpaceFirstPass is called.
static float distributeFreeSpaceSecondPass(
    FlexLine& flexLine,
    yoga::Node* const node,
    const YGFlexDirection mainAxis,
    const YGFlexDirection crossAxis,
    const float mainAxisownerSize,
    const float availableInnerMainDim,
    const float availableInnerCrossDim,
    const float availableInnerWidth,
    const float availableInnerHeight,
    const bool mainAxisOverflows,
    const YGMeasureMode measureModeCrossDim,
    const bool performLayout,
    const yoga::Config* const config,
    LayoutData& layoutMarkerData,
    void* const layoutContext,
    const uint32_t depth,
    const uint32_t generationCount) {
  float childFlexBasis = 0;
  float flexShrinkScaledFactor = 0;
  float flexGrowFactor = 0;
  float deltaFreeSpace = 0;
  const bool isMainAxisRow = isRow(mainAxis);
  const bool isNodeFlexWrap = node->getStyle().flexWrap() != YGWrapNoWrap;

  for (auto currentLineChild : flexLine.itemsInFlow) {
    childFlexBasis = boundAxisWithinMinAndMax(
                         currentLineChild,
                         mainAxis,
                         currentLineChild->getLayout().computedFlexBasis,
                         mainAxisownerSize)
                         .unwrap();
    float updatedMainSize = childFlexBasis;

    if (!yoga::isUndefined(flexLine.layout.remainingFreeSpace) &&
        flexLine.layout.remainingFreeSpace < 0) {
      flexShrinkScaledFactor =
          -currentLineChild->resolveFlexShrink() * childFlexBasis;
      // Is this child able to shrink?
      if (flexShrinkScaledFactor != 0) {
        float childSize;

        if (!yoga::isUndefined(flexLine.layout.totalFlexShrinkScaledFactors) &&
            flexLine.layout.totalFlexShrinkScaledFactors == 0) {
          childSize = childFlexBasis + flexShrinkScaledFactor;
        } else {
          childSize = childFlexBasis +
              (flexLine.layout.remainingFreeSpace /
               flexLine.layout.totalFlexShrinkScaledFactors) *
                  flexShrinkScaledFactor;
        }

        updatedMainSize = boundAxis(
            currentLineChild,
            mainAxis,
            childSize,
            availableInnerMainDim,
            availableInnerWidth);
      }
    } else if (
        !yoga::isUndefined(flexLine.layout.remainingFreeSpace) &&
        flexLine.layout.remainingFreeSpace > 0) {
      flexGrowFactor = currentLineChild->resolveFlexGrow();

      // Is this child able to grow?
      if (!std::isnan(flexGrowFactor) && flexGrowFactor != 0) {
        updatedMainSize = boundAxis(
            currentLineChild,
            mainAxis,
            childFlexBasis +
                flexLine.layout.remainingFreeSpace /
                    flexLine.layout.totalFlexGrowFactors * flexGrowFactor,
            availableInnerMainDim,
            availableInnerWidth);
      }
    }

    deltaFreeSpace += updatedMainSize - childFlexBasis;

    const float marginMain =
        currentLineChild->getMarginForAxis(mainAxis, availableInnerWidth)
            .unwrap();
    const float marginCross =
        currentLineChild->getMarginForAxis(crossAxis, availableInnerWidth)
            .unwrap();

    float childCrossSize;
    float childMainSize = updatedMainSize + marginMain;
    YGMeasureMode childCrossMeasureMode;
    YGMeasureMode childMainMeasureMode = YGMeasureModeExactly;

    const auto& childStyle = currentLineChild->getStyle();
    if (!childStyle.aspectRatio().isUndefined()) {
      childCrossSize = isMainAxisRow
          ? (childMainSize - marginMain) / childStyle.aspectRatio().unwrap()
          : (childMainSize - marginMain) * childStyle.aspectRatio().unwrap();
      childCrossMeasureMode = YGMeasureModeExactly;

      childCrossSize += marginCross;
    } else if (
        !std::isnan(availableInnerCrossDim) &&
        !styleDefinesDimension(
            currentLineChild, crossAxis, availableInnerCrossDim) &&
        measureModeCrossDim == YGMeasureModeExactly &&
        !(isNodeFlexWrap && mainAxisOverflows) &&
        resolveChildAlignment(node, currentLineChild) == YGAlignStretch &&
        currentLineChild->marginLeadingValue(crossAxis).unit != YGUnitAuto &&
        currentLineChild->marginTrailingValue(crossAxis).unit != YGUnitAuto) {
      childCrossSize = availableInnerCrossDim;
      childCrossMeasureMode = YGMeasureModeExactly;
    } else if (!styleDefinesDimension(
                   currentLineChild, crossAxis, availableInnerCrossDim)) {
      childCrossSize = availableInnerCrossDim;
      childCrossMeasureMode = yoga::isUndefined(childCrossSize)
          ? YGMeasureModeUndefined
          : YGMeasureModeAtMost;
    } else {
      childCrossSize =
          yoga::resolveValue(
              currentLineChild->getResolvedDimension(dimension(crossAxis)),
              availableInnerCrossDim)
              .unwrap() +
          marginCross;
      const bool isLoosePercentageMeasurement =
          currentLineChild->getResolvedDimension(dimension(crossAxis)).unit ==
              YGUnitPercent &&
          measureModeCrossDim != YGMeasureModeExactly;
      childCrossMeasureMode =
          yoga::isUndefined(childCrossSize) || isLoosePercentageMeasurement
          ? YGMeasureModeUndefined
          : YGMeasureModeExactly;
    }

    constrainMaxSizeForMode(
        currentLineChild,
        mainAxis,
        availableInnerMainDim,
        availableInnerWidth,
        &childMainMeasureMode,
        &childMainSize);
    constrainMaxSizeForMode(
        currentLineChild,
        crossAxis,
        availableInnerCrossDim,
        availableInnerWidth,
        &childCrossMeasureMode,
        &childCrossSize);

    const bool requiresStretchLayout =
        !styleDefinesDimension(
            currentLineChild, crossAxis, availableInnerCrossDim) &&
        resolveChildAlignment(node, currentLineChild) == YGAlignStretch &&
        currentLineChild->marginLeadingValue(crossAxis).unit != YGUnitAuto &&
        currentLineChild->marginTrailingValue(crossAxis).unit != YGUnitAuto;

    const float childWidth = isMainAxisRow ? childMainSize : childCrossSize;
    const float childHeight = !isMainAxisRow ? childMainSize : childCrossSize;

    const YGMeasureMode childWidthMeasureMode =
        isMainAxisRow ? childMainMeasureMode : childCrossMeasureMode;
    const YGMeasureMode childHeightMeasureMode =
        !isMainAxisRow ? childMainMeasureMode : childCrossMeasureMode;

    const bool isLayoutPass = performLayout && !requiresStretchLayout;
    // Recursively call the layout algorithm for this child with the updated
    // main size.
    calculateLayoutInternal(
        currentLineChild,
        childWidth,
        childHeight,
        node->getLayout().direction(),
        childWidthMeasureMode,
        childHeightMeasureMode,
        availableInnerWidth,
        availableInnerHeight,
        isLayoutPass,
        isLayoutPass ? LayoutPassReason::kFlexLayout
                     : LayoutPassReason::kFlexMeasure,
        config,
        layoutMarkerData,
        layoutContext,
        depth,
        generationCount);
    node->setLayoutHadOverflow(
        node->getLayout().hadOverflow() ||
        currentLineChild->getLayout().hadOverflow());
  }
  return deltaFreeSpace;
}

// It distributes the free space to the flexible items.For those flexible items
// whose min and max constraints are triggered, those flex item's clamped size
// is removed from the remaingfreespace.
static void distributeFreeSpaceFirstPass(
    FlexLine& flexLine,
    const YGFlexDirection mainAxis,
    const float mainAxisownerSize,
    const float availableInnerMainDim,
    const float availableInnerWidth) {
  float flexShrinkScaledFactor = 0;
  float flexGrowFactor = 0;
  float baseMainSize = 0;
  float boundMainSize = 0;
  float deltaFreeSpace = 0;

  for (auto currentLineChild : flexLine.itemsInFlow) {
    float childFlexBasis = boundAxisWithinMinAndMax(
                               currentLineChild,
                               mainAxis,
                               currentLineChild->getLayout().computedFlexBasis,
                               mainAxisownerSize)
                               .unwrap();

    if (flexLine.layout.remainingFreeSpace < 0) {
      flexShrinkScaledFactor =
          -currentLineChild->resolveFlexShrink() * childFlexBasis;

      // Is this child able to shrink?
      if (!yoga::isUndefined(flexShrinkScaledFactor) &&
          flexShrinkScaledFactor != 0) {
        baseMainSize = childFlexBasis +
            flexLine.layout.remainingFreeSpace /
                flexLine.layout.totalFlexShrinkScaledFactors *
                flexShrinkScaledFactor;
        boundMainSize = boundAxis(
            currentLineChild,
            mainAxis,
            baseMainSize,
            availableInnerMainDim,
            availableInnerWidth);
        if (!yoga::isUndefined(baseMainSize) &&
            !yoga::isUndefined(boundMainSize) &&
            baseMainSize != boundMainSize) {
          // By excluding this item's size and flex factor from remaining, this
          // item's min/max constraints should also trigger in the second pass
          // resulting in the item's size calculation being identical in the
          // first and second passes.
          deltaFreeSpace += boundMainSize - childFlexBasis;
          flexLine.layout.totalFlexShrinkScaledFactors -=
              (-currentLineChild->resolveFlexShrink() *
               currentLineChild->getLayout().computedFlexBasis.unwrap());
        }
      }
    } else if (
        !yoga::isUndefined(flexLine.layout.remainingFreeSpace) &&
        flexLine.layout.remainingFreeSpace > 0) {
      flexGrowFactor = currentLineChild->resolveFlexGrow();

      // Is this child able to grow?
      if (!yoga::isUndefined(flexGrowFactor) && flexGrowFactor != 0) {
        baseMainSize = childFlexBasis +
            flexLine.layout.remainingFreeSpace /
                flexLine.layout.totalFlexGrowFactors * flexGrowFactor;
        boundMainSize = boundAxis(
            currentLineChild,
            mainAxis,
            baseMainSize,
            availableInnerMainDim,
            availableInnerWidth);

        if (!yoga::isUndefined(baseMainSize) &&
            !yoga::isUndefined(boundMainSize) &&
            baseMainSize != boundMainSize) {
          // By excluding this item's size and flex factor from remaining, this
          // item's min/max constraints should also trigger in the second pass
          // resulting in the item's size calculation being identical in the
          // first and second passes.
          deltaFreeSpace += boundMainSize - childFlexBasis;
          flexLine.layout.totalFlexGrowFactors -= flexGrowFactor;
        }
      }
    }
  }
  flexLine.layout.remainingFreeSpace -= deltaFreeSpace;
}

// Do two passes over the flex items to figure out how to distribute the
// remaining space.
//
// The first pass finds the items whose min/max constraints trigger, freezes
// them at those sizes, and excludes those sizes from the remaining space.
//
// The second pass sets the size of each flexible item. It distributes the
// remaining space amongst the items whose min/max constraints didn't trigger in
// the first pass. For the other items, it sets their sizes by forcing their
// min/max constraints to trigger again.
//
// This two pass approach for resolving min/max constraints deviates from the
// spec. The spec
// (https://www.w3.org/TR/CSS-flexbox-1/#resolve-flexible-lengths) describes a
// process that needs to be repeated a variable number of times. The algorithm
// implemented here won't handle all cases but it was simpler to implement and
// it mitigates performance concerns because we know exactly how many passes
// it'll do.
//
// At the end of this function the child nodes would have the proper size
// assigned to them.
//
static void resolveFlexibleLength(
    yoga::Node* const node,
    FlexLine& flexLine,
    const YGFlexDirection mainAxis,
    const YGFlexDirection crossAxis,
    const float mainAxisownerSize,
    const float availableInnerMainDim,
    const float availableInnerCrossDim,
    const float availableInnerWidth,
    const float availableInnerHeight,
    const bool mainAxisOverflows,
    const YGMeasureMode measureModeCrossDim,
    const bool performLayout,
    const yoga::Config* const config,
    LayoutData& layoutMarkerData,
    void* const layoutContext,
    const uint32_t depth,
    const uint32_t generationCount) {
  const float originalFreeSpace = flexLine.layout.remainingFreeSpace;
  // First pass: detect the flex items whose min/max constraints trigger
  distributeFreeSpaceFirstPass(
      flexLine,
      mainAxis,
      mainAxisownerSize,
      availableInnerMainDim,
      availableInnerWidth);

  // Second pass: resolve the sizes of the flexible items
  const float distributedFreeSpace = distributeFreeSpaceSecondPass(
      flexLine,
      node,
      mainAxis,
      crossAxis,
      mainAxisownerSize,
      availableInnerMainDim,
      availableInnerCrossDim,
      availableInnerWidth,
      availableInnerHeight,
      mainAxisOverflows,
      measureModeCrossDim,
      performLayout,
      config,
      layoutMarkerData,
      layoutContext,
      depth,
      generationCount);

  flexLine.layout.remainingFreeSpace = originalFreeSpace - distributedFreeSpace;
}

static void YGJustifyMainAxis(
    yoga::Node* const node,
    FlexLine& flexLine,
    const size_t startOfLineIndex,
    const YGFlexDirection mainAxis,
    const YGFlexDirection crossAxis,
    const YGMeasureMode measureModeMainDim,
    const YGMeasureMode measureModeCrossDim,
    const float mainAxisownerSize,
    const float ownerWidth,
    const float availableInnerMainDim,
    const float availableInnerCrossDim,
    const float availableInnerWidth,
    const bool performLayout,
    void* const layoutContext) {
  const auto& style = node->getStyle();
  const float leadingPaddingAndBorderMain =
      node->getLeadingPaddingAndBorder(mainAxis, ownerWidth).unwrap();
  const float trailingPaddingAndBorderMain =
      node->getTrailingPaddingAndBorder(mainAxis, ownerWidth).unwrap();
  const float gap = node->getGapForAxis(mainAxis, ownerWidth).unwrap();
  // If we are using "at most" rules in the main axis, make sure that
  // remainingFreeSpace is 0 when min main dimension is not given
  if (measureModeMainDim == YGMeasureModeAtMost &&
      flexLine.layout.remainingFreeSpace > 0) {
    if (!style.minDimensions()[dimension(mainAxis)].isUndefined() &&
        !yoga::resolveValue(
             style.minDimensions()[dimension(mainAxis)], mainAxisownerSize)
             .isUndefined()) {
      // This condition makes sure that if the size of main dimension(after
      // considering child nodes main dim, leading and trailing padding etc)
      // falls below min dimension, then the remainingFreeSpace is reassigned
      // considering the min dimension

      // `minAvailableMainDim` denotes minimum available space in which child
      // can be laid out, it will exclude space consumed by padding and border.
      const float minAvailableMainDim =
          yoga::resolveValue(
              style.minDimensions()[dimension(mainAxis)], mainAxisownerSize)
              .unwrap() -
          leadingPaddingAndBorderMain - trailingPaddingAndBorderMain;
      const float occupiedSpaceByChildNodes =
          availableInnerMainDim - flexLine.layout.remainingFreeSpace;
      flexLine.layout.remainingFreeSpace = yoga::maxOrDefined(
          0, minAvailableMainDim - occupiedSpaceByChildNodes);
    } else {
      flexLine.layout.remainingFreeSpace = 0;
    }
  }

  int numberOfAutoMarginsOnCurrentLine = 0;
  for (size_t i = startOfLineIndex; i < flexLine.endOfLineIndex; i++) {
    auto child = node->getChild(i);
    if (child->getStyle().positionType() != YGPositionTypeAbsolute) {
      if (child->marginLeadingValue(mainAxis).unit == YGUnitAuto) {
        numberOfAutoMarginsOnCurrentLine++;
      }
      if (child->marginTrailingValue(mainAxis).unit == YGUnitAuto) {
        numberOfAutoMarginsOnCurrentLine++;
      }
    }
  }

  // In order to position the elements in the main axis, we have two controls.
  // The space between the beginning and the first element and the space between
  // each two elements.
  float leadingMainDim = 0;
  float betweenMainDim = gap;
  const YGJustify justifyContent = node->getStyle().justifyContent();

  if (numberOfAutoMarginsOnCurrentLine == 0) {
    switch (justifyContent) {
      case YGJustifyCenter:
        leadingMainDim = flexLine.layout.remainingFreeSpace / 2;
        break;
      case YGJustifyFlexEnd:
        leadingMainDim = flexLine.layout.remainingFreeSpace;
        break;
      case YGJustifySpaceBetween:
        if (flexLine.itemsInFlow.size() > 1) {
          betweenMainDim +=
              yoga::maxOrDefined(flexLine.layout.remainingFreeSpace, 0) /
              static_cast<float>(flexLine.itemsInFlow.size() - 1);
        }
        break;
      case YGJustifySpaceEvenly:
        // Space is distributed evenly across all elements
        leadingMainDim = flexLine.layout.remainingFreeSpace /
            static_cast<float>(flexLine.itemsInFlow.size() + 1);
        betweenMainDim += leadingMainDim;
        break;
      case YGJustifySpaceAround:
        // Space on the edges is half of the space between elements
        leadingMainDim = 0.5f * flexLine.layout.remainingFreeSpace /
            static_cast<float>(flexLine.itemsInFlow.size());
        betweenMainDim += leadingMainDim * 2;
        break;
      case YGJustifyFlexStart:
        break;
    }
  }

  flexLine.layout.mainDim = leadingPaddingAndBorderMain + leadingMainDim;
  flexLine.layout.crossDim = 0;

  float maxAscentForCurrentLine = 0;
  float maxDescentForCurrentLine = 0;
  bool isNodeBaselineLayout = isBaselineLayout(node);
  for (size_t i = startOfLineIndex; i < flexLine.endOfLineIndex; i++) {
    const auto child = node->getChild(i);
    const Style& childStyle = child->getStyle();
    const LayoutResults& childLayout = child->getLayout();
    const bool isLastChild = i == flexLine.endOfLineIndex - 1;
    // remove the gap if it is the last element of the line
    if (isLastChild) {
      betweenMainDim -= gap;
    }
    if (childStyle.display() == YGDisplayNone) {
      continue;
    }
    if (childStyle.positionType() == YGPositionTypeAbsolute &&
        child->isLeadingPositionDefined(mainAxis)) {
      if (performLayout) {
        // In case the child is position absolute and has left/top being
        // defined, we override the position to whatever the user said (and
        // margin/border).
        child->setLayoutPosition(
            child->getLeadingPosition(mainAxis, availableInnerMainDim)
                    .unwrap() +
                node->getLeadingBorder(mainAxis) +
                child->getLeadingMargin(mainAxis, availableInnerWidth).unwrap(),
            leadingEdge(mainAxis));
      }
    } else {
      // Now that we placed the element, we need to update the variables.
      // We need to do that only for relative elements. Absolute elements do not
      // take part in that phase.
      if (childStyle.positionType() != YGPositionTypeAbsolute) {
        if (child->marginLeadingValue(mainAxis).unit == YGUnitAuto) {
          flexLine.layout.mainDim += flexLine.layout.remainingFreeSpace /
              static_cast<float>(numberOfAutoMarginsOnCurrentLine);
        }

        if (performLayout) {
          child->setLayoutPosition(
              childLayout.position[leadingEdge(mainAxis)] +
                  flexLine.layout.mainDim,
              leadingEdge(mainAxis));
        }

        if (child->marginTrailingValue(mainAxis).unit == YGUnitAuto) {
          flexLine.layout.mainDim += flexLine.layout.remainingFreeSpace /
              static_cast<float>(numberOfAutoMarginsOnCurrentLine);
        }
        bool canSkipFlex =
            !performLayout && measureModeCrossDim == YGMeasureModeExactly;
        if (canSkipFlex) {
          // If we skipped the flex step, then we can't rely on the measuredDims
          // because they weren't computed. This means we can't call
          // dimensionWithMargin.
          flexLine.layout.mainDim += betweenMainDim +
              child->getMarginForAxis(mainAxis, availableInnerWidth).unwrap() +
              childLayout.computedFlexBasis.unwrap();
          flexLine.layout.crossDim = availableInnerCrossDim;
        } else {
          // The main dimension is the sum of all the elements dimension plus
          // the spacing.
          flexLine.layout.mainDim += betweenMainDim +
              dimensionWithMargin(child, mainAxis, availableInnerWidth);

          if (isNodeBaselineLayout) {
            // If the child is baseline aligned then the cross dimension is
            // calculated by adding maxAscent and maxDescent from the baseline.
            const float ascent = calculateBaseline(child, layoutContext) +
                child
                    ->getLeadingMargin(
                        YGFlexDirectionColumn, availableInnerWidth)
                    .unwrap();
            const float descent =
                child->getLayout().measuredDimensions[YGDimensionHeight] +
                child
                    ->getMarginForAxis(
                        YGFlexDirectionColumn, availableInnerWidth)
                    .unwrap() -
                ascent;

            maxAscentForCurrentLine =
                yoga::maxOrDefined(maxAscentForCurrentLine, ascent);
            maxDescentForCurrentLine =
                yoga::maxOrDefined(maxDescentForCurrentLine, descent);
          } else {
            // The cross dimension is the max of the elements dimension since
            // there can only be one element in that cross dimension in the case
            // when the items are not baseline aligned
            flexLine.layout.crossDim = yoga::maxOrDefined(
                flexLine.layout.crossDim,
                dimensionWithMargin(child, crossAxis, availableInnerWidth));
          }
        }
      } else if (performLayout) {
        child->setLayoutPosition(
            childLayout.position[leadingEdge(mainAxis)] +
                node->getLeadingBorder(mainAxis) + leadingMainDim,
            leadingEdge(mainAxis));
      }
    }
  }
  flexLine.layout.mainDim += trailingPaddingAndBorderMain;

  if (isNodeBaselineLayout) {
    flexLine.layout.crossDim =
        maxAscentForCurrentLine + maxDescentForCurrentLine;
  }
}

//
// This is the main routine that implements a subset of the flexbox layout
// algorithm described in the W3C CSS documentation:
// https://www.w3.org/TR/CSS3-flexbox/.
//
// Limitations of this algorithm, compared to the full standard:
//  * Display property is always assumed to be 'flex' except for Text nodes,
//    which are assumed to be 'inline-flex'.
//  * The 'zIndex' property (or any form of z ordering) is not supported. Nodes
//    are stacked in document order.
//  * The 'order' property is not supported. The order of flex items is always
//    defined by document order.
//  * The 'visibility' property is always assumed to be 'visible'. Values of
//    'collapse' and 'hidden' are not supported.
//  * There is no support for forced breaks.
//  * It does not support vertical inline directions (top-to-bottom or
//    bottom-to-top text).
//
// Deviations from standard:
//  * Section 4.5 of the spec indicates that all flex items have a default
//    minimum main size. For text blocks, for example, this is the width of the
//    widest word. Calculating the minimum width is expensive, so we forego it
//    and assume a default minimum main size of 0.
//  * Min/Max sizes in the main axis are not honored when resolving flexible
//    lengths.
//  * The spec indicates that the default value for 'flexDirection' is 'row',
//    but the algorithm below assumes a default of 'column'.
//
// Input parameters:
//    - node: current node to be sized and laid out
//    - availableWidth & availableHeight: available size to be used for sizing
//      the node or YGUndefined if the size is not available; interpretation
//      depends on layout flags
//    - ownerDirection: the inline (text) direction within the owner
//      (left-to-right or right-to-left)
//    - widthMeasureMode: indicates the sizing rules for the width (see below
//      for explanation)
//    - heightMeasureMode: indicates the sizing rules for the height (see below
//      for explanation)
//    - performLayout: specifies whether the caller is interested in just the
//      dimensions of the node or it requires the entire node and its subtree to
//      be laid out (with final positions)
//
// Details:
//    This routine is called recursively to lay out subtrees of flexbox
//    elements. It uses the information in node.style, which is treated as a
//    read-only input. It is responsible for setting the layout.direction and
//    layout.measuredDimensions fields for the input node as well as the
//    layout.position and layout.lineIndex fields for its child nodes. The
//    layout.measuredDimensions field includes any border or padding for the
//    node but does not include margins.
//
//    The spec describes four different layout modes: "fill available", "max
//    content", "min content", and "fit content". Of these, we don't use "min
//    content" because we don't support default minimum main sizes (see above
//    for details). Each of our measure modes maps to a layout mode from the
//    spec (https://www.w3.org/TR/CSS3-sizing/#terms):
//      - YGMeasureModeUndefined: max content
//      - YGMeasureModeExactly: fill available
//      - YGMeasureModeAtMost: fit content
//
//    When calling calculateLayoutImpl and calculateLayoutInternal, if the
//    caller passes an available size of undefined then it must also pass a
//    measure mode of YGMeasureModeUndefined in that dimension.
//
static void calculateLayoutImpl(
    yoga::Node* const node,
    const float availableWidth,
    const float availableHeight,
    const YGDirection ownerDirection,
    const YGMeasureMode widthMeasureMode,
    const YGMeasureMode heightMeasureMode,
    const float ownerWidth,
    const float ownerHeight,
    const bool performLayout,
    const yoga::Config* const config,
    LayoutData& layoutMarkerData,
    void* const layoutContext,
    const uint32_t depth,
    const uint32_t generationCount,
    const LayoutPassReason reason) {
  yoga::assertFatalWithNode(
      node,
      yoga::isUndefined(availableWidth)
          ? widthMeasureMode == YGMeasureModeUndefined
          : true,
      "availableWidth is indefinite so widthMeasureMode must be "
      "YGMeasureModeUndefined");
  yoga::assertFatalWithNode(
      node,
      yoga::isUndefined(availableHeight)
          ? heightMeasureMode == YGMeasureModeUndefined
          : true,
      "availableHeight is indefinite so heightMeasureMode must be "
      "YGMeasureModeUndefined");

  (performLayout ? layoutMarkerData.layouts : layoutMarkerData.measures) += 1;

  // Set the resolved resolution in the node's layout.
  const YGDirection direction = node->resolveDirection(ownerDirection);
  node->setLayoutDirection(direction);

  const YGFlexDirection flexRowDirection =
      resolveDirection(YGFlexDirectionRow, direction);
  const YGFlexDirection flexColumnDirection =
      resolveDirection(YGFlexDirectionColumn, direction);

  const YGEdge startEdge =
      direction == YGDirectionLTR ? YGEdgeLeft : YGEdgeRight;
  const YGEdge endEdge = direction == YGDirectionLTR ? YGEdgeRight : YGEdgeLeft;

  const float marginRowLeading =
      node->getLeadingMargin(flexRowDirection, ownerWidth).unwrap();
  node->setLayoutMargin(marginRowLeading, startEdge);
  const float marginRowTrailing =
      node->getTrailingMargin(flexRowDirection, ownerWidth).unwrap();
  node->setLayoutMargin(marginRowTrailing, endEdge);
  const float marginColumnLeading =
      node->getLeadingMargin(flexColumnDirection, ownerWidth).unwrap();
  node->setLayoutMargin(marginColumnLeading, YGEdgeTop);
  const float marginColumnTrailing =
      node->getTrailingMargin(flexColumnDirection, ownerWidth).unwrap();
  node->setLayoutMargin(marginColumnTrailing, YGEdgeBottom);

  const float marginAxisRow = marginRowLeading + marginRowTrailing;
  const float marginAxisColumn = marginColumnLeading + marginColumnTrailing;

  node->setLayoutBorder(node->getLeadingBorder(flexRowDirection), startEdge);
  node->setLayoutBorder(node->getTrailingBorder(flexRowDirection), endEdge);
  node->setLayoutBorder(node->getLeadingBorder(flexColumnDirection), YGEdgeTop);
  node->setLayoutBorder(
      node->getTrailingBorder(flexColumnDirection), YGEdgeBottom);

  node->setLayoutPadding(
      node->getLeadingPadding(flexRowDirection, ownerWidth).unwrap(),
      startEdge);
  node->setLayoutPadding(
      node->getTrailingPadding(flexRowDirection, ownerWidth).unwrap(), endEdge);
  node->setLayoutPadding(
      node->getLeadingPadding(flexColumnDirection, ownerWidth).unwrap(),
      YGEdgeTop);
  node->setLayoutPadding(
      node->getTrailingPadding(flexColumnDirection, ownerWidth).unwrap(),
      YGEdgeBottom);

  if (node->hasMeasureFunc()) {
    measureNodeWithMeasureFunc(
        node,
        availableWidth - marginAxisRow,
        availableHeight - marginAxisColumn,
        widthMeasureMode,
        heightMeasureMode,
        ownerWidth,
        ownerHeight,
        layoutMarkerData,
        layoutContext,
        reason);
    return;
  }

  const auto childCount = node->getChildCount();
  if (childCount == 0) {
    measureNodeWithoutChildren(
        node,
        availableWidth - marginAxisRow,
        availableHeight - marginAxisColumn,
        widthMeasureMode,
        heightMeasureMode,
        ownerWidth,
        ownerHeight);
    return;
  }

  // If we're not being asked to perform a full layout we can skip the algorithm
  // if we already know the size
  if (!performLayout &&
      measureNodeWithFixedSize(
          node,
          availableWidth - marginAxisRow,
          availableHeight - marginAxisColumn,
          widthMeasureMode,
          heightMeasureMode,
          ownerWidth,
          ownerHeight)) {
    return;
  }

  // At this point we know we're going to perform work. Ensure that each child
  // has a mutable copy.
  node->cloneChildrenIfNeeded(layoutContext);
  // Reset layout flags, as they could have changed.
  node->setLayoutHadOverflow(false);

  // STEP 1: CALCULATE VALUES FOR REMAINDER OF ALGORITHM
  const YGFlexDirection mainAxis =
      resolveDirection(node->getStyle().flexDirection(), direction);
  const YGFlexDirection crossAxis = resolveCrossDirection(mainAxis, direction);
  const bool isMainAxisRow = isRow(mainAxis);
  const bool isNodeFlexWrap = node->getStyle().flexWrap() != YGWrapNoWrap;

  const float mainAxisownerSize = isMainAxisRow ? ownerWidth : ownerHeight;
  const float crossAxisownerSize = isMainAxisRow ? ownerHeight : ownerWidth;

  const float paddingAndBorderAxisMain =
      paddingAndBorderForAxis(node, mainAxis, ownerWidth);
  const float leadingPaddingAndBorderCross =
      node->getLeadingPaddingAndBorder(crossAxis, ownerWidth).unwrap();
  const float trailingPaddingAndBorderCross =
      node->getTrailingPaddingAndBorder(crossAxis, ownerWidth).unwrap();
  const float paddingAndBorderAxisCross =
      leadingPaddingAndBorderCross + trailingPaddingAndBorderCross;

  YGMeasureMode measureModeMainDim =
      isMainAxisRow ? widthMeasureMode : heightMeasureMode;
  YGMeasureMode measureModeCrossDim =
      isMainAxisRow ? heightMeasureMode : widthMeasureMode;

  const float paddingAndBorderAxisRow =
      isMainAxisRow ? paddingAndBorderAxisMain : paddingAndBorderAxisCross;
  const float paddingAndBorderAxisColumn =
      isMainAxisRow ? paddingAndBorderAxisCross : paddingAndBorderAxisMain;

  // STEP 2: DETERMINE AVAILABLE SIZE IN MAIN AND CROSS DIRECTIONS

  float availableInnerWidth = calculateAvailableInnerDimension(
      node,
      YGDimensionWidth,
      availableWidth - marginAxisRow,
      paddingAndBorderAxisRow,
      ownerWidth);
  float availableInnerHeight = calculateAvailableInnerDimension(
      node,
      YGDimensionHeight,
      availableHeight - marginAxisColumn,
      paddingAndBorderAxisColumn,
      ownerHeight);

  float availableInnerMainDim =
      isMainAxisRow ? availableInnerWidth : availableInnerHeight;
  const float availableInnerCrossDim =
      isMainAxisRow ? availableInnerHeight : availableInnerWidth;

  // STEP 3: DETERMINE FLEX BASIS FOR EACH ITEM

  // Computed basis + margins + gap
  float totalMainDim = 0;
  totalMainDim += computeFlexBasisForChildren(
      node,
      availableInnerWidth,
      availableInnerHeight,
      widthMeasureMode,
      heightMeasureMode,
      direction,
      mainAxis,
      config,
      performLayout,
      layoutMarkerData,
      layoutContext,
      depth,
      generationCount);

  if (childCount > 1) {
    totalMainDim +=
        node->getGapForAxis(mainAxis, availableInnerCrossDim).unwrap() *
        static_cast<float>(childCount - 1);
  }

  const bool mainAxisOverflows =
      (measureModeMainDim != YGMeasureModeUndefined) &&
      totalMainDim > availableInnerMainDim;

  if (isNodeFlexWrap && mainAxisOverflows &&
      measureModeMainDim == YGMeasureModeAtMost) {
    measureModeMainDim = YGMeasureModeExactly;
  }
  // STEP 4: COLLECT FLEX ITEMS INTO FLEX LINES

  // Indexes of children that represent the first and last items in the line.
  size_t startOfLineIndex = 0;
  size_t endOfLineIndex = 0;

  // Number of lines.
  size_t lineCount = 0;

  // Accumulated cross dimensions of all lines so far.
  float totalLineCrossDim = 0;

  const float crossAxisGap =
      node->getGapForAxis(crossAxis, availableInnerCrossDim).unwrap();

  // Max main dimension of all the lines.
  float maxLineMainDim = 0;
  for (; endOfLineIndex < childCount;
       lineCount++, startOfLineIndex = endOfLineIndex) {
    auto flexLine = calculateFlexLine(
        node,
        ownerDirection,
        mainAxisownerSize,
        availableInnerWidth,
        availableInnerMainDim,
        startOfLineIndex,
        lineCount);

    endOfLineIndex = flexLine.endOfLineIndex;

    // If we don't need to measure the cross axis, we can skip the entire flex
    // step.
    const bool canSkipFlex =
        !performLayout && measureModeCrossDim == YGMeasureModeExactly;

    // STEP 5: RESOLVING FLEXIBLE LENGTHS ON MAIN AXIS
    // Calculate the remaining available space that needs to be allocated. If
    // the main dimension size isn't known, it is computed based on the line
    // length, so there's no more space left to distribute.

    bool sizeBasedOnContent = false;
    // If we don't measure with exact main dimension we want to ensure we don't
    // violate min and max
    if (measureModeMainDim != YGMeasureModeExactly) {
      const auto& minDimensions = node->getStyle().minDimensions();
      const auto& maxDimensions = node->getStyle().maxDimensions();
      const float minInnerWidth =
          yoga::resolveValue(minDimensions[YGDimensionWidth], ownerWidth)
              .unwrap() -
          paddingAndBorderAxisRow;
      const float maxInnerWidth =
          yoga::resolveValue(maxDimensions[YGDimensionWidth], ownerWidth)
              .unwrap() -
          paddingAndBorderAxisRow;
      const float minInnerHeight =
          yoga::resolveValue(minDimensions[YGDimensionHeight], ownerHeight)
              .unwrap() -
          paddingAndBorderAxisColumn;
      const float maxInnerHeight =
          yoga::resolveValue(maxDimensions[YGDimensionHeight], ownerHeight)
              .unwrap() -
          paddingAndBorderAxisColumn;

      const float minInnerMainDim =
          isMainAxisRow ? minInnerWidth : minInnerHeight;
      const float maxInnerMainDim =
          isMainAxisRow ? maxInnerWidth : maxInnerHeight;

      if (!yoga::isUndefined(minInnerMainDim) &&
          flexLine.sizeConsumed < minInnerMainDim) {
        availableInnerMainDim = minInnerMainDim;
      } else if (
          !yoga::isUndefined(maxInnerMainDim) &&
          flexLine.sizeConsumed > maxInnerMainDim) {
        availableInnerMainDim = maxInnerMainDim;
      } else {
        bool useLegacyStretchBehaviour =
            node->hasErrata(YGErrataStretchFlexBasis);

        if (!useLegacyStretchBehaviour &&
            ((!yoga::isUndefined(flexLine.layout.totalFlexGrowFactors) &&
              flexLine.layout.totalFlexGrowFactors == 0) ||
             (!yoga::isUndefined(node->resolveFlexGrow()) &&
              node->resolveFlexGrow() == 0))) {
          // If we don't have any children to flex or we can't flex the node
          // itself, space we've used is all space we need. Root node also
          // should be shrunk to minimum
          availableInnerMainDim = flexLine.sizeConsumed;
        }

        sizeBasedOnContent = !useLegacyStretchBehaviour;
      }
    }

    if (!sizeBasedOnContent && !yoga::isUndefined(availableInnerMainDim)) {
      flexLine.layout.remainingFreeSpace =
          availableInnerMainDim - flexLine.sizeConsumed;
    } else if (flexLine.sizeConsumed < 0) {
      // availableInnerMainDim is indefinite which means the node is being sized
      // based on its content. sizeConsumed is negative which means
      // the node will allocate 0 points for its content. Consequently,
      // remainingFreeSpace is 0 - sizeConsumed.
      flexLine.layout.remainingFreeSpace = -flexLine.sizeConsumed;
    }

    if (!canSkipFlex) {
      resolveFlexibleLength(
          node,
          flexLine,
          mainAxis,
          crossAxis,
          mainAxisownerSize,
          availableInnerMainDim,
          availableInnerCrossDim,
          availableInnerWidth,
          availableInnerHeight,
          mainAxisOverflows,
          measureModeCrossDim,
          performLayout,
          config,
          layoutMarkerData,
          layoutContext,
          depth,
          generationCount);
    }

    node->setLayoutHadOverflow(
<<<<<<< HEAD
        node->getLayout().hadOverflow() ||
        (collectedFlexItemsValues.remainingFreeSpace < 0));
=======
        node->getLayout().hadOverflow() |
        (flexLine.layout.remainingFreeSpace < 0));
>>>>>>> 62ba8ebb

    // STEP 6: MAIN-AXIS JUSTIFICATION & CROSS-AXIS SIZE DETERMINATION

    // At this point, all the children have their dimensions set in the main
    // axis. Their dimensions are also set in the cross axis with the exception
    // of items that are aligned "stretch". We need to compute these stretch
    // values and set the final positions.

    YGJustifyMainAxis(
        node,
        flexLine,
        startOfLineIndex,
        mainAxis,
        crossAxis,
        measureModeMainDim,
        measureModeCrossDim,
        mainAxisownerSize,
        ownerWidth,
        availableInnerMainDim,
        availableInnerCrossDim,
        availableInnerWidth,
        performLayout,
        layoutContext);

    float containerCrossAxis = availableInnerCrossDim;
    if (measureModeCrossDim == YGMeasureModeUndefined ||
        measureModeCrossDim == YGMeasureModeAtMost) {
      // Compute the cross axis from the max cross dimension of the children.
      containerCrossAxis =
          boundAxis(
              node,
              crossAxis,
              flexLine.layout.crossDim + paddingAndBorderAxisCross,
              crossAxisownerSize,
              ownerWidth) -
          paddingAndBorderAxisCross;
    }

    // If there's no flex wrap, the cross dimension is defined by the container.
    if (!isNodeFlexWrap && measureModeCrossDim == YGMeasureModeExactly) {
      flexLine.layout.crossDim = availableInnerCrossDim;
    }

    // Clamp to the min/max size specified on the container.
    flexLine.layout.crossDim =
        boundAxis(
            node,
            crossAxis,
            flexLine.layout.crossDim + paddingAndBorderAxisCross,
            crossAxisownerSize,
            ownerWidth) -
        paddingAndBorderAxisCross;

    // STEP 7: CROSS-AXIS ALIGNMENT
    // We can skip child alignment if we're just measuring the container.
    if (performLayout) {
      for (size_t i = startOfLineIndex; i < endOfLineIndex; i++) {
        const auto child = node->getChild(i);
        if (child->getStyle().display() == YGDisplayNone) {
          continue;
        }
        if (child->getStyle().positionType() == YGPositionTypeAbsolute) {
          // If the child is absolutely positioned and has a
          // top/left/bottom/right set, override all the previously computed
          // positions to set it correctly.
          const bool isChildLeadingPosDefined =
              child->isLeadingPositionDefined(crossAxis);
          if (isChildLeadingPosDefined) {
            child->setLayoutPosition(
                child->getLeadingPosition(crossAxis, availableInnerCrossDim)
                        .unwrap() +
                    node->getLeadingBorder(crossAxis) +
                    child->getLeadingMargin(crossAxis, availableInnerWidth)
                        .unwrap(),
                leadingEdge(crossAxis));
          }
          // If leading position is not defined or calculations result in Nan,
          // default to border + margin
          if (!isChildLeadingPosDefined ||
              yoga::isUndefined(
                  child->getLayout().position[leadingEdge(crossAxis)])) {
            child->setLayoutPosition(
                node->getLeadingBorder(crossAxis) +
                    child->getLeadingMargin(crossAxis, availableInnerWidth)
                        .unwrap(),
                leadingEdge(crossAxis));
          }
        } else {
          float leadingCrossDim = leadingPaddingAndBorderCross;

          // For a relative children, we're either using alignItems (owner) or
          // alignSelf (child) in order to determine the position in the cross
          // axis
          const YGAlign alignItem = resolveChildAlignment(node, child);

          // If the child uses align stretch, we need to lay it out one more
          // time, this time forcing the cross-axis size to be the computed
          // cross size for the current line.
          if (alignItem == YGAlignStretch &&
              child->marginLeadingValue(crossAxis).unit != YGUnitAuto &&
              child->marginTrailingValue(crossAxis).unit != YGUnitAuto) {
            // If the child defines a definite size for its cross axis, there's
            // no need to stretch.
            if (!styleDefinesDimension(
                    child, crossAxis, availableInnerCrossDim)) {
              float childMainSize =
                  child->getLayout().measuredDimensions[dimension(mainAxis)];
              const auto& childStyle = child->getStyle();
              float childCrossSize = !childStyle.aspectRatio().isUndefined()
                  ? child->getMarginForAxis(crossAxis, availableInnerWidth)
                          .unwrap() +
                      (isMainAxisRow
                           ? childMainSize / childStyle.aspectRatio().unwrap()
                           : childMainSize * childStyle.aspectRatio().unwrap())
                  : flexLine.layout.crossDim;

              childMainSize +=
                  child->getMarginForAxis(mainAxis, availableInnerWidth)
                      .unwrap();

              YGMeasureMode childMainMeasureMode = YGMeasureModeExactly;
              YGMeasureMode childCrossMeasureMode = YGMeasureModeExactly;
              constrainMaxSizeForMode(
                  child,
                  mainAxis,
                  availableInnerMainDim,
                  availableInnerWidth,
                  &childMainMeasureMode,
                  &childMainSize);
              constrainMaxSizeForMode(
                  child,
                  crossAxis,
                  availableInnerCrossDim,
                  availableInnerWidth,
                  &childCrossMeasureMode,
                  &childCrossSize);

              const float childWidth =
                  isMainAxisRow ? childMainSize : childCrossSize;
              const float childHeight =
                  !isMainAxisRow ? childMainSize : childCrossSize;

              auto alignContent = node->getStyle().alignContent();
              auto crossAxisDoesNotGrow =
                  alignContent != YGAlignStretch && isNodeFlexWrap;
              const YGMeasureMode childWidthMeasureMode =
                  yoga::isUndefined(childWidth) ||
                      (!isMainAxisRow && crossAxisDoesNotGrow)
                  ? YGMeasureModeUndefined
                  : YGMeasureModeExactly;
              const YGMeasureMode childHeightMeasureMode =
                  yoga::isUndefined(childHeight) ||
                      (isMainAxisRow && crossAxisDoesNotGrow)
                  ? YGMeasureModeUndefined
                  : YGMeasureModeExactly;

              calculateLayoutInternal(
                  child,
                  childWidth,
                  childHeight,
                  direction,
                  childWidthMeasureMode,
                  childHeightMeasureMode,
                  availableInnerWidth,
                  availableInnerHeight,
                  true,
                  LayoutPassReason::kStretch,
                  config,
                  layoutMarkerData,
                  layoutContext,
                  depth,
                  generationCount);
            }
          } else {
            const float remainingCrossDim = containerCrossAxis -
                dimensionWithMargin(child, crossAxis, availableInnerWidth);

            if (child->marginLeadingValue(crossAxis).unit == YGUnitAuto &&
                child->marginTrailingValue(crossAxis).unit == YGUnitAuto) {
              leadingCrossDim +=
                  yoga::maxOrDefined(0.0f, remainingCrossDim / 2);
            } else if (
                child->marginTrailingValue(crossAxis).unit == YGUnitAuto) {
              // No-Op
            } else if (
                child->marginLeadingValue(crossAxis).unit == YGUnitAuto) {
              leadingCrossDim += yoga::maxOrDefined(0.0f, remainingCrossDim);
            } else if (alignItem == YGAlignFlexStart) {
              // No-Op
            } else if (alignItem == YGAlignCenter) {
              leadingCrossDim += remainingCrossDim / 2;
            } else {
              leadingCrossDim += remainingCrossDim;
            }
          }
          // And we apply the position
          child->setLayoutPosition(
              child->getLayout().position[leadingEdge(crossAxis)] +
                  totalLineCrossDim + leadingCrossDim,
              leadingEdge(crossAxis));
        }
      }
    }

    const float appliedCrossGap = lineCount != 0 ? crossAxisGap : 0.0f;
    totalLineCrossDim += flexLine.layout.crossDim + appliedCrossGap;
    maxLineMainDim =
        yoga::maxOrDefined(maxLineMainDim, flexLine.layout.mainDim);
  }

  // STEP 8: MULTI-LINE CONTENT ALIGNMENT
  // currentLead stores the size of the cross dim
  if (performLayout && (isNodeFlexWrap || isBaselineLayout(node))) {
    float crossDimLead = 0;
    float currentLead = leadingPaddingAndBorderCross;
    if (!yoga::isUndefined(availableInnerCrossDim)) {
      const float remainingAlignContentDim =
          availableInnerCrossDim - totalLineCrossDim;
      switch (node->getStyle().alignContent()) {
        case YGAlignFlexEnd:
          currentLead += remainingAlignContentDim;
          break;
        case YGAlignCenter:
          currentLead += remainingAlignContentDim / 2;
          break;
        case YGAlignStretch:
          if (availableInnerCrossDim > totalLineCrossDim) {
            crossDimLead =
                remainingAlignContentDim / static_cast<float>(lineCount);
          }
          break;
        case YGAlignSpaceAround:
          if (availableInnerCrossDim > totalLineCrossDim) {
            currentLead +=
                remainingAlignContentDim / (2 * static_cast<float>(lineCount));
            if (lineCount > 1) {
              crossDimLead =
                  remainingAlignContentDim / static_cast<float>(lineCount);
            }
          } else {
            currentLead += remainingAlignContentDim / 2;
          }
          break;
        case YGAlignSpaceBetween:
          if (availableInnerCrossDim > totalLineCrossDim && lineCount > 1) {
            crossDimLead =
                remainingAlignContentDim / static_cast<float>(lineCount - 1);
          }
          break;
        case YGAlignAuto:
        case YGAlignFlexStart:
        case YGAlignBaseline:
          break;
      }
    }
    size_t endIndex = 0;
    for (size_t i = 0; i < lineCount; i++) {
      const size_t startIndex = endIndex;
      size_t ii;

      // compute the line's height and find the endIndex
      float lineHeight = 0;
      float maxAscentForCurrentLine = 0;
      float maxDescentForCurrentLine = 0;
      for (ii = startIndex; ii < childCount; ii++) {
        const auto child = node->getChild(ii);
        if (child->getStyle().display() == YGDisplayNone) {
          continue;
        }
        if (child->getStyle().positionType() != YGPositionTypeAbsolute) {
          if (child->getLineIndex() != i) {
            break;
          }
          if (isLayoutDimensionDefined(child, crossAxis)) {
            lineHeight = yoga::maxOrDefined(
                lineHeight,
                child->getLayout().measuredDimensions[dimension(crossAxis)] +
                    child->getMarginForAxis(crossAxis, availableInnerWidth)
                        .unwrap());
          }
          if (resolveChildAlignment(node, child) == YGAlignBaseline) {
            const float ascent = calculateBaseline(child, layoutContext) +
                child
                    ->getLeadingMargin(
                        YGFlexDirectionColumn, availableInnerWidth)
                    .unwrap();
            const float descent =
                child->getLayout().measuredDimensions[YGDimensionHeight] +
                child
                    ->getMarginForAxis(
                        YGFlexDirectionColumn, availableInnerWidth)
                    .unwrap() -
                ascent;
            maxAscentForCurrentLine =
                yoga::maxOrDefined(maxAscentForCurrentLine, ascent);
            maxDescentForCurrentLine =
                yoga::maxOrDefined(maxDescentForCurrentLine, descent);
            lineHeight = yoga::maxOrDefined(
                lineHeight, maxAscentForCurrentLine + maxDescentForCurrentLine);
          }
        }
      }
      endIndex = ii;
      lineHeight += crossDimLead;
      currentLead += i != 0 ? crossAxisGap : 0;

      if (performLayout) {
        for (ii = startIndex; ii < endIndex; ii++) {
          const auto child = node->getChild(ii);
          if (child->getStyle().display() == YGDisplayNone) {
            continue;
          }
          if (child->getStyle().positionType() != YGPositionTypeAbsolute) {
            switch (resolveChildAlignment(node, child)) {
              case YGAlignFlexStart: {
                child->setLayoutPosition(
                    currentLead +
                        child->getLeadingMargin(crossAxis, availableInnerWidth)
                            .unwrap(),
                    leadingEdge(crossAxis));
                break;
              }
              case YGAlignFlexEnd: {
                child->setLayoutPosition(
                    currentLead + lineHeight -
                        child->getTrailingMargin(crossAxis, availableInnerWidth)
                            .unwrap() -
                        child->getLayout()
                            .measuredDimensions[dimension(crossAxis)],
                    leadingEdge(crossAxis));
                break;
              }
              case YGAlignCenter: {
                float childHeight =
                    child->getLayout().measuredDimensions[dimension(crossAxis)];

                child->setLayoutPosition(
                    currentLead + (lineHeight - childHeight) / 2,
                    leadingEdge(crossAxis));
                break;
              }
              case YGAlignStretch: {
                child->setLayoutPosition(
                    currentLead +
                        child->getLeadingMargin(crossAxis, availableInnerWidth)
                            .unwrap(),
                    leadingEdge(crossAxis));

                // Remeasure child with the line height as it as been only
                // measured with the owners height yet.
                if (!styleDefinesDimension(
                        child, crossAxis, availableInnerCrossDim)) {
                  const float childWidth = isMainAxisRow
                      ? (child->getLayout()
                             .measuredDimensions[YGDimensionWidth] +
                         child->getMarginForAxis(mainAxis, availableInnerWidth)
                             .unwrap())
                      : lineHeight;

                  const float childHeight = !isMainAxisRow
                      ? (child->getLayout()
                             .measuredDimensions[YGDimensionHeight] +
                         child->getMarginForAxis(crossAxis, availableInnerWidth)
                             .unwrap())
                      : lineHeight;

                  if (!(yoga::inexactEquals(
                            childWidth,
                            child->getLayout()
                                .measuredDimensions[YGDimensionWidth]) &&
                        yoga::inexactEquals(
                            childHeight,
                            child->getLayout()
                                .measuredDimensions[YGDimensionHeight]))) {
                    calculateLayoutInternal(
                        child,
                        childWidth,
                        childHeight,
                        direction,
                        YGMeasureModeExactly,
                        YGMeasureModeExactly,
                        availableInnerWidth,
                        availableInnerHeight,
                        true,
                        LayoutPassReason::kMultilineStretch,
                        config,
                        layoutMarkerData,
                        layoutContext,
                        depth,
                        generationCount);
                  }
                }
                break;
              }
              case YGAlignBaseline: {
                child->setLayoutPosition(
                    currentLead + maxAscentForCurrentLine -
                        calculateBaseline(child, layoutContext) +
                        child
                            ->getLeadingPosition(
                                YGFlexDirectionColumn, availableInnerCrossDim)
                            .unwrap(),
                    YGEdgeTop);

                break;
              }
              case YGAlignAuto:
              case YGAlignSpaceBetween:
              case YGAlignSpaceAround:
                break;
            }
          }
        }
      }
      currentLead += lineHeight;
    }
  }

  // STEP 9: COMPUTING FINAL DIMENSIONS

  node->setLayoutMeasuredDimension(
      boundAxis(
          node,
          YGFlexDirectionRow,
          availableWidth - marginAxisRow,
          ownerWidth,
          ownerWidth),
      YGDimensionWidth);

  node->setLayoutMeasuredDimension(
      boundAxis(
          node,
          YGFlexDirectionColumn,
          availableHeight - marginAxisColumn,
          ownerHeight,
          ownerWidth),
      YGDimensionHeight);

  // If the user didn't specify a width or height for the node, set the
  // dimensions based on the children.
  if (measureModeMainDim == YGMeasureModeUndefined ||
      (node->getStyle().overflow() != YGOverflowScroll &&
       measureModeMainDim == YGMeasureModeAtMost)) {
    // Clamp the size to the min/max size, if specified, and make sure it
    // doesn't go below the padding and border amount.
    node->setLayoutMeasuredDimension(
        boundAxis(
            node, mainAxis, maxLineMainDim, mainAxisownerSize, ownerWidth),
        dimension(mainAxis));

  } else if (
      measureModeMainDim == YGMeasureModeAtMost &&
      node->getStyle().overflow() == YGOverflowScroll) {
    node->setLayoutMeasuredDimension(
        yoga::maxOrDefined(
            yoga::minOrDefined(
                availableInnerMainDim + paddingAndBorderAxisMain,
                boundAxisWithinMinAndMax(
                    node,
                    mainAxis,
                    FloatOptional{maxLineMainDim},
                    mainAxisownerSize)
                    .unwrap()),
            paddingAndBorderAxisMain),
        dimension(mainAxis));
  }

  if (measureModeCrossDim == YGMeasureModeUndefined ||
      (node->getStyle().overflow() != YGOverflowScroll &&
       measureModeCrossDim == YGMeasureModeAtMost)) {
    // Clamp the size to the min/max size, if specified, and make sure it
    // doesn't go below the padding and border amount.
    node->setLayoutMeasuredDimension(
        boundAxis(
            node,
            crossAxis,
            totalLineCrossDim + paddingAndBorderAxisCross,
            crossAxisownerSize,
            ownerWidth),
        dimension(crossAxis));

  } else if (
      measureModeCrossDim == YGMeasureModeAtMost &&
      node->getStyle().overflow() == YGOverflowScroll) {
    node->setLayoutMeasuredDimension(
        yoga::maxOrDefined(
            yoga::minOrDefined(
                availableInnerCrossDim + paddingAndBorderAxisCross,
                boundAxisWithinMinAndMax(
                    node,
                    crossAxis,
                    FloatOptional{
                        totalLineCrossDim + paddingAndBorderAxisCross},
                    crossAxisownerSize)
                    .unwrap()),
            paddingAndBorderAxisCross),
        dimension(crossAxis));
  }

  // As we only wrapped in normal direction yet, we need to reverse the
  // positions on wrap-reverse.
  if (performLayout && node->getStyle().flexWrap() == YGWrapWrapReverse) {
    for (size_t i = 0; i < childCount; i++) {
      const auto child = node->getChild(i);
      if (child->getStyle().positionType() != YGPositionTypeAbsolute) {
        child->setLayoutPosition(
            node->getLayout().measuredDimensions[dimension(crossAxis)] -
                child->getLayout().position[leadingEdge(crossAxis)] -
                child->getLayout().measuredDimensions[dimension(crossAxis)],
            leadingEdge(crossAxis));
      }
    }
  }

  if (performLayout) {
    // STEP 10: SIZING AND POSITIONING ABSOLUTE CHILDREN
    for (auto child : node->getChildren()) {
      if (child->getStyle().display() == YGDisplayNone ||
          child->getStyle().positionType() != YGPositionTypeAbsolute) {
        continue;
      }
      const bool absolutePercentageAgainstPaddingEdge =
          config->isExperimentalFeatureEnabled(
              YGExperimentalFeatureAbsolutePercentageAgainstPaddingEdge);

      layoutAbsoluteChild(
          node,
          child,
          absolutePercentageAgainstPaddingEdge
              ? node->getLayout().measuredDimensions[YGDimensionWidth]
              : availableInnerWidth,
          isMainAxisRow ? measureModeMainDim : measureModeCrossDim,
          absolutePercentageAgainstPaddingEdge
              ? node->getLayout().measuredDimensions[YGDimensionHeight]
              : availableInnerHeight,
          direction,
          config,
          layoutMarkerData,
          layoutContext,
          depth,
          generationCount);
    }

    // STEP 11: SETTING TRAILING POSITIONS FOR CHILDREN
    const bool needsMainTrailingPos = mainAxis == YGFlexDirectionRowReverse ||
        mainAxis == YGFlexDirectionColumnReverse;
    const bool needsCrossTrailingPos = crossAxis == YGFlexDirectionRowReverse ||
        crossAxis == YGFlexDirectionColumnReverse;

    // Set trailing position if necessary.
    if (needsMainTrailingPos || needsCrossTrailingPos) {
      for (size_t i = 0; i < childCount; i++) {
        const auto child = node->getChild(i);
        if (child->getStyle().display() == YGDisplayNone) {
          continue;
        }
        if (needsMainTrailingPos) {
          setChildTrailingPosition(node, child, mainAxis);
        }

        if (needsCrossTrailingPos) {
          setChildTrailingPosition(node, child, crossAxis);
        }
      }
    }
  }
}

bool gPrintChanges = false;
bool gPrintSkips = false;

static const char* spacer =
    "                                                            ";

static const char* spacerWithLength(const unsigned long level) {
  const size_t spacerLen = strlen(spacer);
  if (level > spacerLen) {
    return &spacer[0];
  } else {
    return &spacer[spacerLen - level];
  }
}

static const char* measureModeName(
    const YGMeasureMode mode,
    const bool performLayout) {
  constexpr auto N = enums::count<YGMeasureMode>();
  const char* kMeasureModeNames[N] = {"UNDEFINED", "EXACTLY", "AT_MOST"};
  const char* kLayoutModeNames[N] = {
      "LAY_UNDEFINED", "LAY_EXACTLY", "LAY_AT_MOST"};

  if (mode >= N) {
    return "";
  }

  return performLayout ? kLayoutModeNames[mode] : kMeasureModeNames[mode];
}

//
// This is a wrapper around the calculateLayoutImpl function. It determines
// whether the layout request is redundant and can be skipped.
//
// Parameters:
//  Input parameters are the same as calculateLayoutImpl (see above)
//  Return parameter is true if layout was performed, false if skipped
//
bool calculateLayoutInternal(
    yoga::Node* const node,
    const float availableWidth,
    const float availableHeight,
    const YGDirection ownerDirection,
    const YGMeasureMode widthMeasureMode,
    const YGMeasureMode heightMeasureMode,
    const float ownerWidth,
    const float ownerHeight,
    const bool performLayout,
    const LayoutPassReason reason,
    const yoga::Config* const config,
    LayoutData& layoutMarkerData,
    void* const layoutContext,
    uint32_t depth,
    const uint32_t generationCount) {
  LayoutResults* layout = &node->getLayout();

  depth++;

  const bool needToVisitNode =
      (node->isDirty() && layout->generationCount != generationCount) ||
      layout->lastOwnerDirection != ownerDirection;

  if (needToVisitNode) {
    // Invalidate the cached results.
    layout->nextCachedMeasurementsIndex = 0;
    layout->cachedLayout.availableWidth = -1;
    layout->cachedLayout.availableHeight = -1;
    layout->cachedLayout.widthMeasureMode = YGMeasureModeUndefined;
    layout->cachedLayout.heightMeasureMode = YGMeasureModeUndefined;
    layout->cachedLayout.computedWidth = -1;
    layout->cachedLayout.computedHeight = -1;
  }

  CachedMeasurement* cachedResults = nullptr;

  // Determine whether the results are already cached. We maintain a separate
  // cache for layouts and measurements. A layout operation modifies the
  // positions and dimensions for nodes in the subtree. The algorithm assumes
  // that each node gets laid out a maximum of one time per tree layout, but
  // multiple measurements may be required to resolve all of the flex
  // dimensions. We handle nodes with measure functions specially here because
  // they are the most expensive to measure, so it's worth avoiding redundant
  // measurements if at all possible.
  if (node->hasMeasureFunc()) {
    const float marginAxisRow =
        node->getMarginForAxis(YGFlexDirectionRow, ownerWidth).unwrap();
    const float marginAxisColumn =
        node->getMarginForAxis(YGFlexDirectionColumn, ownerWidth).unwrap();

    // First, try to use the layout cache.
    if (canUseCachedMeasurement(
            widthMeasureMode,
            availableWidth,
            heightMeasureMode,
            availableHeight,
            layout->cachedLayout.widthMeasureMode,
            layout->cachedLayout.availableWidth,
            layout->cachedLayout.heightMeasureMode,
            layout->cachedLayout.availableHeight,
            layout->cachedLayout.computedWidth,
            layout->cachedLayout.computedHeight,
            marginAxisRow,
            marginAxisColumn,
            config)) {
      cachedResults = &layout->cachedLayout;
    } else {
      // Try to use the measurement cache.
      for (size_t i = 0; i < layout->nextCachedMeasurementsIndex; i++) {
        if (canUseCachedMeasurement(
                widthMeasureMode,
                availableWidth,
                heightMeasureMode,
                availableHeight,
                layout->cachedMeasurements[i].widthMeasureMode,
                layout->cachedMeasurements[i].availableWidth,
                layout->cachedMeasurements[i].heightMeasureMode,
                layout->cachedMeasurements[i].availableHeight,
                layout->cachedMeasurements[i].computedWidth,
                layout->cachedMeasurements[i].computedHeight,
                marginAxisRow,
                marginAxisColumn,
                config)) {
          cachedResults = &layout->cachedMeasurements[i];
          break;
        }
      }
    }
  } else if (performLayout) {
    if (yoga::inexactEquals(
            layout->cachedLayout.availableWidth, availableWidth) &&
        yoga::inexactEquals(
            layout->cachedLayout.availableHeight, availableHeight) &&
        layout->cachedLayout.widthMeasureMode == widthMeasureMode &&
        layout->cachedLayout.heightMeasureMode == heightMeasureMode) {
      cachedResults = &layout->cachedLayout;
    }
  } else {
    for (uint32_t i = 0; i < layout->nextCachedMeasurementsIndex; i++) {
      if (yoga::inexactEquals(
              layout->cachedMeasurements[i].availableWidth, availableWidth) &&
          yoga::inexactEquals(
              layout->cachedMeasurements[i].availableHeight, availableHeight) &&
          layout->cachedMeasurements[i].widthMeasureMode == widthMeasureMode &&
          layout->cachedMeasurements[i].heightMeasureMode ==
              heightMeasureMode) {
        cachedResults = &layout->cachedMeasurements[i];
        break;
      }
    }
  }

  if (!needToVisitNode && cachedResults != nullptr) {
    layout->measuredDimensions[YGDimensionWidth] = cachedResults->computedWidth;
    layout->measuredDimensions[YGDimensionHeight] =
        cachedResults->computedHeight;

    (performLayout ? layoutMarkerData.cachedLayouts
                   : layoutMarkerData.cachedMeasures) += 1;

    if (gPrintChanges && gPrintSkips) {
      yoga::log(
          node,
          YGLogLevelVerbose,
          nullptr,
          "%s%d.{[skipped] ",
          spacerWithLength(depth),
          depth);
      node->print(layoutContext);
      yoga::log(
          node,
          YGLogLevelVerbose,
          nullptr,
          "wm: %s, hm: %s, aw: %f ah: %f => d: (%f, %f) %s\n",
          measureModeName(widthMeasureMode, performLayout),
          measureModeName(heightMeasureMode, performLayout),
          availableWidth,
          availableHeight,
          cachedResults->computedWidth,
          cachedResults->computedHeight,
          LayoutPassReasonToString(reason));
    }
  } else {
    if (gPrintChanges) {
      yoga::log(
          node,
          YGLogLevelVerbose,
          nullptr,
          "%s%d.{%s",
          spacerWithLength(depth),
          depth,
          needToVisitNode ? "*" : "");
      node->print(layoutContext);
      yoga::log(
          node,
          YGLogLevelVerbose,
          nullptr,
          "wm: %s, hm: %s, aw: %f ah: %f %s\n",
          measureModeName(widthMeasureMode, performLayout),
          measureModeName(heightMeasureMode, performLayout),
          availableWidth,
          availableHeight,
          LayoutPassReasonToString(reason));
    }

    calculateLayoutImpl(
        node,
        availableWidth,
        availableHeight,
        ownerDirection,
        widthMeasureMode,
        heightMeasureMode,
        ownerWidth,
        ownerHeight,
        performLayout,
        config,
        layoutMarkerData,
        layoutContext,
        depth,
        generationCount,
        reason);

    if (gPrintChanges) {
      yoga::log(
          node,
          YGLogLevelVerbose,
          nullptr,
          "%s%d.}%s",
          spacerWithLength(depth),
          depth,
          needToVisitNode ? "*" : "");
      node->print(layoutContext);
      yoga::log(
          node,
          YGLogLevelVerbose,
          nullptr,
          "wm: %s, hm: %s, d: (%f, %f) %s\n",
          measureModeName(widthMeasureMode, performLayout),
          measureModeName(heightMeasureMode, performLayout),
          layout->measuredDimensions[YGDimensionWidth],
          layout->measuredDimensions[YGDimensionHeight],
          LayoutPassReasonToString(reason));
    }

    layout->lastOwnerDirection = ownerDirection;

    if (cachedResults == nullptr) {

      layoutMarkerData.maxMeasureCache = std::max(
          layoutMarkerData.maxMeasureCache,
          layout->nextCachedMeasurementsIndex + 1u);

      if (layout->nextCachedMeasurementsIndex ==
          LayoutResults::MaxCachedMeasurements) {
        if (gPrintChanges) {
          yoga::log(
              node, YGLogLevelVerbose, nullptr, "Out of cache entries!\n");
        }
        layout->nextCachedMeasurementsIndex = 0;
      }

      CachedMeasurement* newCacheEntry;
      if (performLayout) {
        // Use the single layout cache entry.
        newCacheEntry = &layout->cachedLayout;
      } else {
        // Allocate a new measurement cache entry.
        newCacheEntry =
            &layout->cachedMeasurements[layout->nextCachedMeasurementsIndex];
        layout->nextCachedMeasurementsIndex++;
      }

      newCacheEntry->availableWidth = availableWidth;
      newCacheEntry->availableHeight = availableHeight;
      newCacheEntry->widthMeasureMode = widthMeasureMode;
      newCacheEntry->heightMeasureMode = heightMeasureMode;
      newCacheEntry->computedWidth =
          layout->measuredDimensions[YGDimensionWidth];
      newCacheEntry->computedHeight =
          layout->measuredDimensions[YGDimensionHeight];
    }
  }

  if (performLayout) {
    node->setLayoutDimension(
        node->getLayout().measuredDimensions[YGDimensionWidth],
        YGDimensionWidth);
    node->setLayoutDimension(
        node->getLayout().measuredDimensions[YGDimensionHeight],
        YGDimensionHeight);

    node->setHasNewLayout(true);
    node->setDirty(false);
  }

  layout->generationCount = generationCount;

  LayoutType layoutType;
  if (performLayout) {
    layoutType = !needToVisitNode && cachedResults == &layout->cachedLayout
        ? LayoutType::kCachedLayout
        : LayoutType::kLayout;
  } else {
    layoutType = cachedResults != nullptr ? LayoutType::kCachedMeasure
                                          : LayoutType::kMeasure;
  }
  Event::publish<Event::NodeLayout>(node, {layoutType, layoutContext});

  return (needToVisitNode || cachedResults == nullptr);
}

void calculateLayout(
    yoga::Node* const node,
    const float ownerWidth,
    const float ownerHeight,
    const YGDirection ownerDirection,
    void* layoutContext) {
  Event::publish<Event::LayoutPassStart>(node, {layoutContext});
  LayoutData markerData = {};

  // Increment the generation count. This will force the recursive routine to
  // visit all dirty nodes at least once. Subsequent visits will be skipped if
  // the input parameters don't change.
  gCurrentGenerationCount.fetch_add(1, std::memory_order_relaxed);
  node->resolveDimension();
  float width = YGUndefined;
  YGMeasureMode widthMeasureMode = YGMeasureModeUndefined;
  const auto& maxDimensions = node->getStyle().maxDimensions();
  if (styleDefinesDimension(node, YGFlexDirectionRow, ownerWidth)) {
    width = (yoga::resolveValue(
                 node->getResolvedDimension(dimension(YGFlexDirectionRow)),
                 ownerWidth) +
             node->getMarginForAxis(YGFlexDirectionRow, ownerWidth))
                .unwrap();
    widthMeasureMode = YGMeasureModeExactly;
  } else if (!yoga::resolveValue(maxDimensions[YGDimensionWidth], ownerWidth)
                  .isUndefined()) {
    width = yoga::resolveValue(maxDimensions[YGDimensionWidth], ownerWidth)
                .unwrap();
    widthMeasureMode = YGMeasureModeAtMost;
  } else {
    width = ownerWidth;
    widthMeasureMode = yoga::isUndefined(width) ? YGMeasureModeUndefined
                                                : YGMeasureModeExactly;
  }

  float height = YGUndefined;
  YGMeasureMode heightMeasureMode = YGMeasureModeUndefined;
  if (styleDefinesDimension(node, YGFlexDirectionColumn, ownerHeight)) {
    height = (yoga::resolveValue(
                  node->getResolvedDimension(dimension(YGFlexDirectionColumn)),
                  ownerHeight) +
              node->getMarginForAxis(YGFlexDirectionColumn, ownerWidth))
                 .unwrap();
    heightMeasureMode = YGMeasureModeExactly;
  } else if (!yoga::resolveValue(maxDimensions[YGDimensionHeight], ownerHeight)
                  .isUndefined()) {
    height = yoga::resolveValue(maxDimensions[YGDimensionHeight], ownerHeight)
                 .unwrap();
    heightMeasureMode = YGMeasureModeAtMost;
  } else {
    height = ownerHeight;
    heightMeasureMode = yoga::isUndefined(height) ? YGMeasureModeUndefined
                                                  : YGMeasureModeExactly;
  }
  if (calculateLayoutInternal(
          node,
          width,
          height,
          ownerDirection,
          widthMeasureMode,
          heightMeasureMode,
          ownerWidth,
          ownerHeight,
          true,
          LayoutPassReason::kInitial,
          node->getConfig(),
          markerData,
          layoutContext,
          0, // tree root
          gCurrentGenerationCount.load(std::memory_order_relaxed))) {
    node->setPosition(
        node->getLayout().direction(), ownerWidth, ownerHeight, ownerWidth);
    roundLayoutResultsToPixelGrid(
        node, node->getConfig()->getPointScaleFactor(), 0.0f, 0.0f);

#ifdef DEBUG
    if (node->getConfig()->shouldPrintTree()) {
      YGNodePrint(
          node,
          (YGPrintOptions) (YGPrintOptionsLayout | YGPrintOptionsChildren | YGPrintOptionsStyle));
    }
#endif
  }

  Event::publish<Event::LayoutPassEnd>(node, {layoutContext, &markerData});
}

} // namespace facebook::yoga<|MERGE_RESOLUTION|>--- conflicted
+++ resolved
@@ -1863,13 +1863,8 @@
     }
 
     node->setLayoutHadOverflow(
-<<<<<<< HEAD
         node->getLayout().hadOverflow() ||
-        (collectedFlexItemsValues.remainingFreeSpace < 0));
-=======
-        node->getLayout().hadOverflow() |
         (flexLine.layout.remainingFreeSpace < 0));
->>>>>>> 62ba8ebb
 
     // STEP 6: MAIN-AXIS JUSTIFICATION & CROSS-AXIS SIZE DETERMINATION
 
