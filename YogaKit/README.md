# YogaKit

[![CocoaPods](https://img.shields.io/cocoapods/v/YogaKit.svg?style=flat)](https://cocoapods.org/pods/YogaKit)
[![Platform](https://img.shields.io/badge/platforms-iOS-orange.svg)](https://facebook.github.io/yoga/docs/api/yogakit/)
[![Languages](https://img.shields.io/badge/languages-ObjC%20%7C%20Swift-orange.svg)](https://facebook.github.io/yoga/docs/api/yogakit/)

## Installation
YogaKit is available to install via [CocoaPods](https://cocoapods.org/).

```
pod 'YogaKit', '~> 1.7'
```

## Getting Started

<<<<<<< HEAD
We have a sample project. To try it out, clone this repo and open `YogaKitSample.xcodeproj` in the [YogaKitSample](https://github.com/facebook/yoga/tree/master/YogaKit/YogaKitSample) directory.
=======
We also have a sample project. To try it out, clone this repo and open `YogaKitSample.xcodeproj` in the [YogaKitSample](https://github.com/facebook/yoga/tree/main/YogaKit/YogaKitSample) directory.
>>>>>>> e1b401ca

## Contributing
We welcome all pull-requests! At Facebook we sync the open source version of `YogaKit` daily, so we're always testing the latest changes.

See the [CONTRIBUTING.md](https://github.com/facebook/yoga/blob/main/CONTRIBUTING.md) file for how to help out.<|MERGE_RESOLUTION|>--- conflicted
+++ resolved
@@ -13,11 +13,7 @@
 
 ## Getting Started
 
-<<<<<<< HEAD
-We have a sample project. To try it out, clone this repo and open `YogaKitSample.xcodeproj` in the [YogaKitSample](https://github.com/facebook/yoga/tree/master/YogaKit/YogaKitSample) directory.
-=======
-We also have a sample project. To try it out, clone this repo and open `YogaKitSample.xcodeproj` in the [YogaKitSample](https://github.com/facebook/yoga/tree/main/YogaKit/YogaKitSample) directory.
->>>>>>> e1b401ca
+We have a sample project. To try it out, clone this repo and open `YogaKitSample.xcodeproj` in the [YogaKitSample](https://github.com/facebook/yoga/tree/main/YogaKit/YogaKitSample) directory.
 
 ## Contributing
 We welcome all pull-requests! At Facebook we sync the open source version of `YogaKit` daily, so we're always testing the latest changes.
