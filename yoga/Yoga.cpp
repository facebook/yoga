/*
 *  Copyright (c) 2014-present, Facebook, Inc.
 *
 *  This source code is licensed under the MIT license found in the LICENSE
 *  file in the root directory of this source tree.
 *
 */

#include "Yoga.h"
#include <float.h>
#include <string.h>
#include <algorithm>
#include "Utils.h"
#include "YGNode.h"
#include "YGNodePrint.h"
#include "Yoga-internal.h"
#include <atomic>
#ifdef _MSC_VER
#include <float.h>

/* define fmaxf if < VC12 */
#if _MSC_VER < 1800
__forceinline const float fmaxf(const float a, const float b) {
  if (!YGFloatIsUndefined(a) && !YGFloatIsUndefined(b)) {
    return (a > b) ? a : b;
  }
  return YGFloatIsUndefined(a) ? b : a;
}
#endif
#endif

#ifdef ANDROID
static int YGAndroidLog(const YGConfigRef config,
                        const YGNodeRef node,
                        YGLogLevel level,
                        const char *format,
                        va_list args);
#else
static int YGDefaultLog(const YGConfigRef config,
                        const YGNodeRef node,
                        YGLogLevel level,
                        const char *format,
                        va_list args);
#endif

const YGValue YGValueZero = {0, YGUnitPoint};
const YGValue YGValueUndefined = {YGUndefined, YGUnitUndefined};
const YGValue YGValueAuto = {YGUndefined, YGUnitAuto};

#ifdef ANDROID
#include <android/log.h>
static int YGAndroidLog(const YGConfigRef config,
                        const YGNodeRef node,
                        YGLogLevel level,
                        const char *format,
                        va_list args) {
  int androidLevel = YGLogLevelDebug;
  switch (level) {
    case YGLogLevelFatal:
      androidLevel = ANDROID_LOG_FATAL;
      break;
    case YGLogLevelError:
      androidLevel = ANDROID_LOG_ERROR;
      break;
    case YGLogLevelWarn:
      androidLevel = ANDROID_LOG_WARN;
      break;
    case YGLogLevelInfo:
      androidLevel = ANDROID_LOG_INFO;
      break;
    case YGLogLevelDebug:
      androidLevel = ANDROID_LOG_DEBUG;
      break;
    case YGLogLevelVerbose:
      androidLevel = ANDROID_LOG_VERBOSE;
      break;
  }
  const int result = __android_log_vprint(androidLevel, "yoga", format, args);
  return result;
}
#else
#define YG_UNUSED(x) (void)(x);

static int YGDefaultLog(const YGConfigRef config,
                        const YGNodeRef node,
                        YGLogLevel level,
                        const char *format,
                        va_list args) {
  YG_UNUSED(config);
  YG_UNUSED(node);
  switch (level) {
    case YGLogLevelError:
    case YGLogLevelFatal:
      return vfprintf(stderr, format, args);
    case YGLogLevelWarn:
    case YGLogLevelInfo:
    case YGLogLevelDebug:
    case YGLogLevelVerbose:
    default:
      return vprintf(format, args);
  }
}

#undef YG_UNUSED
#endif

bool YGFloatIsUndefined(const float value) {
  // Value of a float in the case of it being not defined is 10.1E20. Earlier
  // it used to be NAN, the benefit of which was that if NAN is involved in any
  // mathematical expression the result was NAN. But since we want to have
  // `-ffast-math` flag being used by compiler which assumes that the floating
  // point values are not NAN and Inf, we represent YGUndefined as 10.1E20. But
  // now if YGUndefined is involved in any mathematical operations this
  // value(10.1E20) would change. So the following check makes sure that if the
  // value is outside a range (-10E8, 10E8) then it is undefined.
  return value >= 10E8 || value <= -10E8;
}

const YGValue* YGComputedEdgeValue(
    const std::array<YGValue, YGEdgeCount>& edges,
    const YGEdge edge,
    const YGValue* const defaultValue) {
  if (edges[edge].unit != YGUnitUndefined) {
    return &edges[edge];
  }

  if ((edge == YGEdgeTop || edge == YGEdgeBottom) &&
      edges[YGEdgeVertical].unit != YGUnitUndefined) {
    return &edges[YGEdgeVertical];
  }

  if ((edge == YGEdgeLeft || edge == YGEdgeRight || edge == YGEdgeStart || edge == YGEdgeEnd) &&
      edges[YGEdgeHorizontal].unit != YGUnitUndefined) {
    return &edges[YGEdgeHorizontal];
  }

  if (edges[YGEdgeAll].unit != YGUnitUndefined) {
    return &edges[YGEdgeAll];
  }

  if (edge == YGEdgeStart || edge == YGEdgeEnd) {
    return &YGValueUndefined;
  }

  return defaultValue;
}

void* YGNodeGetContext(YGNodeRef node) {
  return node->getContext();
}

void YGNodeSetContext(YGNodeRef node, void* context) {
  return node->setContext(context);
}

YGMeasureFunc YGNodeGetMeasureFunc(YGNodeRef node) {
  return node->getMeasure();
}

void YGNodeSetMeasureFunc(YGNodeRef node, YGMeasureFunc measureFunc) {
  node->setMeasureFunc(measureFunc);
}

YGBaselineFunc YGNodeGetBaselineFunc(YGNodeRef node) {
  return node->getBaseline();
}

void YGNodeSetBaselineFunc(YGNodeRef node, YGBaselineFunc baselineFunc) {
  node->setBaseLineFunc(baselineFunc);
}

YGDirtiedFunc YGNodeGetDirtiedFunc(YGNodeRef node) {
  return node->getDirtied();
}

void YGNodeSetDirtiedFunc(YGNodeRef node, YGDirtiedFunc dirtiedFunc) {
  node->setDirtiedFunc(dirtiedFunc);
}

YGPrintFunc YGNodeGetPrintFunc(YGNodeRef node) {
  return node->getPrintFunc();
}

void YGNodeSetPrintFunc(YGNodeRef node, YGPrintFunc printFunc) {
  node->setPrintFunc(printFunc);
}

bool YGNodeGetHasNewLayout(YGNodeRef node) {
  return node->getHasNewLayout();
}

void YGNodeSetHasNewLayout(YGNodeRef node, bool hasNewLayout) {
  node->setHasNewLayout(hasNewLayout);
}

YGNodeType YGNodeGetNodeType(YGNodeRef node) {
  return node->getNodeType();
}

void YGNodeSetNodeType(YGNodeRef node, YGNodeType nodeType) {
  return node->setNodeType(nodeType);
}

bool YGNodeIsDirty(YGNodeRef node) {
  return node->isDirty();
}

bool YGNodeLayoutGetDidUseLegacyFlag(const YGNodeRef node) {
  return node->didUseLegacyFlag();
}

void YGNodeMarkDirtyAndPropogateToDescendants(const YGNodeRef node) {
  return node->markDirtyAndPropogateDownwards();
}

std::atomic<int32_t> gNodeInstanceCount(0);
std::atomic<int32_t> gConfigInstanceCount(0);

WIN_EXPORT YGNodeRef YGNodeNewWithConfig(const YGConfigRef config) {
  const YGNodeRef node = new YGNode();
  YGAssertWithConfig(
      config, node != nullptr, "Could not allocate memory for node");
  gNodeInstanceCount++;

  if (config->useWebDefaults) {
    node->setStyleFlexDirection(YGFlexDirectionRow);
    node->setStyleAlignContent(YGAlignStretch);
  }
  node->setConfig(config);
  return node;
}

YGConfigRef YGConfigGetDefault() {
  static YGConfigRef defaultConfig = YGConfigNew();
  return defaultConfig;
}

YGNodeRef YGNodeNew(void) {
  return YGNodeNewWithConfig(YGConfigGetDefault());
}

YGNodeRef YGNodeClone(YGNodeRef oldNode) {
  YGNodeRef node = new YGNode(*oldNode);
  YGAssertWithConfig(
      oldNode->getConfig(),
      node != nullptr,
      "Could not allocate memory for node");
<<<<<<< HEAD
  oldNode->setChildRoot(node);
=======
  for (auto &item : oldNode->getChildren()) {
    item->setOwner(nullptr);
  }
>>>>>>> a67c5553
  gNodeInstanceCount++;
  node->setOwner(nullptr);
  return node;
}

static YGConfigRef YGConfigClone(const YGConfig& oldConfig) {
  const YGConfigRef config = new YGConfig(oldConfig);
  YGAssert(config != nullptr, "Could not allocate memory for config");
  if (config == nullptr) {
    abort();
  }
  gConfigInstanceCount++;
  return config;
}

static YGNodeRef YGNodeDeepClone(YGNodeRef oldNode) {
  YGNodeRef node = YGNodeClone(oldNode);
  YGVector vec = YGVector();
  vec.reserve(oldNode->getChildren().size());
  YGNodeRef childNode = nullptr;
  for (auto& item : oldNode->getChildren()) {
    childNode = YGNodeDeepClone(item);
    childNode->setOwner(node);
    vec.push_back(childNode);
  }
  node->setChildren(vec);

  if (oldNode->getConfig() != nullptr) {
    node->setConfig(YGConfigClone(*(oldNode->getConfig())));
  }

  if (oldNode->getNextChild() != nullptr) {
    node->setNextChild(YGNodeDeepClone(oldNode->getNextChild()));
  }

  return node;
}

void YGNodeFree(const YGNodeRef node) {
  if (YGNodeRef owner = node->getOwner()) {
    owner->removeChild(node);
    node->setOwner(nullptr);
  }

  const uint32_t childCount = YGNodeGetChildCount(node);
  for (uint32_t i = 0; i < childCount; i++) {
    const YGNodeRef child = YGNodeGetChild(node, i);
    child->setOwner(nullptr);
  }

  node->clearChildren();
  delete node;
  gNodeInstanceCount--;
}

static void YGConfigFreeRecursive(const YGNodeRef root) {
  if (root->getConfig() != nullptr) {
    delete root->getConfig();
    gConfigInstanceCount--;
  }
  // Delete configs recursively for childrens
  for (uint32_t i = 0; i < root->getChildrenCount(); ++i) {
    YGConfigFreeRecursive(root->getChild(i));
  }
}

void YGNodeFreeRecursive(const YGNodeRef root) {
  while (YGNodeGetChildCount(root) > 0) {
    const YGNodeRef child = YGNodeGetChild(root, 0);
    if (child->getOwner() != root) {
      // Don't free shared nodes that we don't own.
      break;
    }
    YGNodeRemoveChild(root, child);
    YGNodeFreeRecursive(child);
  }
  YGNodeFree(root);
}

void YGNodeReset(const YGNodeRef node) {
  YGAssertWithNode(node,
                   YGNodeGetChildCount(node) == 0,
                   "Cannot reset a node which still has children attached");
  YGAssertWithNode(
      node,
      node->getOwner() == nullptr,
      "Cannot reset a node still attached to a owner");

  node->clearChildren();

  const YGConfigRef config = node->getConfig();
  *node = YGNode();
  if (config->useWebDefaults) {
    node->setStyleFlexDirection(YGFlexDirectionRow);
    node->setStyleAlignContent(YGAlignStretch);
  }
  node->setConfig(config);
}

int32_t YGNodeGetInstanceCount(void) {
  return gNodeInstanceCount;
}

int32_t YGConfigGetInstanceCount(void) {
  return gConfigInstanceCount;
}

YGConfigRef YGConfigNew(void) {
  #ifdef ANDROID
  const YGConfigRef config = new YGConfig(YGAndroidLog);
  #else
  const YGConfigRef config = new YGConfig(YGDefaultLog);
  #endif
  gConfigInstanceCount++;
  return config;
}

void YGConfigFree(const YGConfigRef config) {
  free(config);
  gConfigInstanceCount--;
}

void YGConfigCopy(const YGConfigRef dest, const YGConfigRef src) {
  memcpy(dest, src, sizeof(YGConfig));
}

void YGNodeInsertChild(const YGNodeRef node, const YGNodeRef child, const uint32_t index) {
  YGAssertWithNode(
      node,
      child->getOwner() == nullptr,
      "Child already has a owner, it must be removed first.");

  YGAssertWithNode(
      node,
      node->getMeasure() == nullptr,
      "Cannot add child: Nodes with measure functions cannot have children.");

  node->cloneChildrenIfNeeded();
  node->insertChild(child, index);
  YGNodeRef owner = child->getOwner() ? nullptr : node;
  child->setOwner(owner);
  node->markDirtyAndPropogate();
}

void YGNodeInsertSharedChild(
    const YGNodeRef node,
    const YGNodeRef child,
    const uint32_t index) {
  YGAssertWithNode(
      node,
      node->getMeasure() == nullptr,
      "Cannot add child: Nodes with measure functions cannot have children.");

  node->insertChild(child, index);
  child->setOwner(nullptr);
  node->markDirtyAndPropogate();
}

void YGNodeRemoveChild(const YGNodeRef owner, const YGNodeRef excludedChild) {
  // This algorithm is a forked variant from cloneChildrenIfNeeded in YGNode
  // that excludes a child.
  const uint32_t childCount = YGNodeGetChildCount(owner);

  if (childCount == 0) {
    // This is an empty set. Nothing to remove.
    return;
  }
  const YGNodeRef firstChild = YGNodeGetChild(owner, 0);
  if (firstChild->getOwner() == owner) {
    // If the first child has this node as its owner, we assume that it is already unique.
    // We can now try to delete a child in this list.
    if (owner->removeChild(excludedChild)) {
      excludedChild->setLayout(
          YGNode().getLayout()); // layout is no longer valid
      excludedChild->setOwner(nullptr);
      owner->markDirtyAndPropogate();
    }
    return;
  }
  // Otherwise we have to clone the node list except for the child we're trying to delete.
  // We don't want to simply clone all children, because then the host will need to free
  // the clone of the child that was just deleted.
  const YGCloneNodeFunc cloneNodeCallback =
      owner->getConfig()->cloneNodeCallback;
  uint32_t nextInsertIndex = 0;
  for (uint32_t i = 0; i < childCount; i++) {
    const YGNodeRef oldChild = owner->getChild(i);
    if (excludedChild == oldChild) {
      // Ignore the deleted child. Don't reset its layout or owner since it is still valid
      // in the other owner. However, since this owner has now changed, we need to mark it
      // as dirty.
      owner->markDirtyAndPropogate();
      continue;
    }
    YGNodeRef newChild = nullptr;
    if (cloneNodeCallback) {
      newChild = cloneNodeCallback(oldChild, owner, nextInsertIndex);
    }
    if (newChild == nullptr) {
      newChild = YGNodeClone(oldChild);
    }
    owner->replaceChild(newChild, nextInsertIndex);
    newChild->setOwner(owner);

    nextInsertIndex++;
  }
  while (nextInsertIndex < childCount) {
    owner->removeChild(nextInsertIndex);
    nextInsertIndex++;
  }
}

void YGNodeRemoveAllChildren(const YGNodeRef owner) {
  const uint32_t childCount = YGNodeGetChildCount(owner);
  if (childCount == 0) {
    // This is an empty set already. Nothing to do.
    return;
  }
  const YGNodeRef firstChild = YGNodeGetChild(owner, 0);
  if (firstChild->getOwner() == owner) {
    // If the first child has this node as its owner, we assume that this child set is unique.
    for (uint32_t i = 0; i < childCount; i++) {
      const YGNodeRef oldChild = YGNodeGetChild(owner, i);
      oldChild->setLayout(YGNode().getLayout()); // layout is no longer valid
      oldChild->setOwner(nullptr);
    }
    owner->clearChildren();
    owner->markDirtyAndPropogate();
    return;
  }
  // Otherwise, we are not the owner of the child set. We don't have to do anything to clear it.
  owner->setChildren(YGVector());
  owner->markDirtyAndPropogate();
}

static void YGNodeSetChildrenInternal(YGNodeRef const owner, const std::vector<YGNodeRef> &children)
{
  if (!owner) {
    return;
  }
  if (children.size() == 0) {
    if (YGNodeGetChildCount(owner) > 0) {
      for (YGNodeRef const child : owner->getChildren()) {
        child->setLayout(YGLayout());
        child->setOwner(nullptr);
      }
      owner->setChildren(YGVector());
      owner->markDirtyAndPropogate();
    }
  } else {
    if (YGNodeGetChildCount(owner) > 0) {
      for (YGNodeRef const oldChild : owner->getChildren()) {
        // Our new children may have nodes in common with the old children. We don't reset these common nodes.
        if (std::find(children.begin(), children.end(), oldChild) == children.end()) {
          oldChild->setLayout(YGLayout());
          oldChild->setOwner(nullptr);
        }
      }
    }
    owner->setChildren(children);
    for (YGNodeRef child : children) {
      child->setOwner(owner);
    }
    owner->markDirtyAndPropogate();
  }
}

void YGNodeSetChildren(YGNodeRef const owner, const YGNodeRef c[], const uint32_t count) {
  const YGVector children = {c, c + count};
  YGNodeSetChildrenInternal(owner, children);
}

void YGNodeSetChildren(YGNodeRef const owner, const std::vector<YGNodeRef> &children)
{
  YGNodeSetChildrenInternal(owner, children);
}

YGNodeRef YGNodeGetChild(const YGNodeRef node, const uint32_t index) {
  if (index < node->getChildren().size()) {
    return node->getChild(index);
  }
  return nullptr;
}

uint32_t YGNodeGetChildCount(const YGNodeRef node) {
  return static_cast<uint32_t>(node->getChildren().size());
}

YGNodeRef YGNodeGetOwner(const YGNodeRef node) {
  return node->getOwner();
}

YGNodeRef YGNodeGetParent(const YGNodeRef node) {
  return node->getOwner();
}

void YGNodeMarkDirty(const YGNodeRef node) {
  YGAssertWithNode(
      node,
      node->getMeasure() != nullptr,
      "Only leaf nodes with custom measure functions"
      "should manually mark themselves as dirty");

  node->markDirtyAndPropogate();
}

void YGNodeCopyStyle(const YGNodeRef dstNode, const YGNodeRef srcNode) {
  if (!(dstNode->getStyle() == srcNode->getStyle())) {
    dstNode->setStyle(srcNode->getStyle());
    dstNode->markDirtyAndPropogate();
  }
}

float YGNodeStyleGetFlexGrow(const YGNodeRef node) {
  return node->getStyle().flexGrow.isUndefined()
      ? kDefaultFlexGrow
      : node->getStyle().flexGrow.getValue();
}

float YGNodeStyleGetFlexShrink(const YGNodeRef node) {
  return node->getStyle().flexShrink.isUndefined()
      ? (node->getConfig()->useWebDefaults ? kWebDefaultFlexShrink
                                           : kDefaultFlexShrink)
      : node->getStyle().flexShrink.getValue();
}

#define YG_NODE_STYLE_PROPERTY_SETTER_IMPL(                               \
    type, name, paramName, instanceName)                                  \
  void YGNodeStyleSet##name(const YGNodeRef node, const type paramName) { \
    if (node->getStyle().instanceName != paramName) {                     \
      YGStyle style = node->getStyle();                                   \
      style.instanceName = paramName;                                     \
      node->setStyle(style);                                              \
      node->markDirtyAndPropogate();                                      \
    }                                                                     \
  }

#define YG_NODE_STYLE_PROPERTY_SETTER_UNIT_IMPL(                          \
    type, name, paramName, instanceName)                                  \
  void YGNodeStyleSet##name(const YGNodeRef node, const type paramName) { \
    YGValue value = {                                                     \
        YGFloatSanitize(paramName),                                       \
        YGFloatIsUndefined(paramName) ? YGUnitUndefined : YGUnitPoint,    \
    };                                                                    \
    if ((node->getStyle().instanceName.value != value.value &&            \
         value.unit != YGUnitUndefined) ||                                \
        node->getStyle().instanceName.unit != value.unit) {               \
      YGStyle style = node->getStyle();                                   \
      style.instanceName = value;                                         \
      node->setStyle(style);                                              \
      node->markDirtyAndPropogate();                                      \
    }                                                                     \
  }                                                                       \
                                                                          \
  void YGNodeStyleSet##name##Percent(                                     \
      const YGNodeRef node, const type paramName) {                       \
    YGValue value = {                                                     \
        YGFloatSanitize(paramName),                                       \
        YGFloatIsUndefined(paramName) ? YGUnitUndefined : YGUnitPercent,  \
    };                                                                    \
    if ((node->getStyle().instanceName.value != value.value &&            \
         value.unit != YGUnitUndefined) ||                                \
        node->getStyle().instanceName.unit != value.unit) {               \
      YGStyle style = node->getStyle();                                   \
                                                                          \
      style.instanceName = value;                                         \
      node->setStyle(style);                                              \
      node->markDirtyAndPropogate();                                      \
    }                                                                     \
  }

#define YG_NODE_STYLE_PROPERTY_SETTER_UNIT_AUTO_IMPL(                        \
    type, name, paramName, instanceName)                                     \
  void YGNodeStyleSet##name(const YGNodeRef node, const type paramName) {    \
    YGValue value = {                                                        \
        YGFloatSanitize(paramName),                                          \
        YGFloatIsUndefined(paramName) ? YGUnitUndefined : YGUnitPoint,       \
    };                                                                       \
    if ((node->getStyle().instanceName.value != value.value &&               \
         value.unit != YGUnitUndefined) ||                                   \
        node->getStyle().instanceName.unit != value.unit) {                  \
      YGStyle style = node->getStyle();                                      \
      style.instanceName = value;                                            \
      node->setStyle(style);                                                 \
      node->markDirtyAndPropogate();                                         \
    }                                                                        \
  }                                                                          \
                                                                             \
  void YGNodeStyleSet##name##Percent(                                        \
      const YGNodeRef node, const type paramName) {                          \
    if (node->getStyle().instanceName.value != YGFloatSanitize(paramName) || \
        node->getStyle().instanceName.unit != YGUnitPercent) {               \
      YGStyle style = node->getStyle();                                      \
      style.instanceName.value = YGFloatSanitize(paramName);                 \
      style.instanceName.unit =                                              \
          YGFloatIsUndefined(paramName) ? YGUnitAuto : YGUnitPercent;        \
      node->setStyle(style);                                                 \
      node->markDirtyAndPropogate();                                         \
    }                                                                        \
  }                                                                          \
                                                                             \
  void YGNodeStyleSet##name##Auto(const YGNodeRef node) {                    \
    if (node->getStyle().instanceName.unit != YGUnitAuto) {                  \
      YGStyle style = node->getStyle();                                      \
      style.instanceName.value = 0;                                          \
      style.instanceName.unit = YGUnitAuto;                                  \
      node->setStyle(style);                                                 \
      node->markDirtyAndPropogate();                                         \
    }                                                                        \
  }

#define YG_NODE_STYLE_PROPERTY_IMPL(type, name, paramName, instanceName)  \
  YG_NODE_STYLE_PROPERTY_SETTER_IMPL(type, name, paramName, instanceName) \
                                                                          \
  type YGNodeStyleGet##name(const YGNodeRef node) {                       \
    return node->getStyle().instanceName;                                 \
  }

#define YG_NODE_STYLE_PROPERTY_UNIT_IMPL(type, name, paramName, instanceName) \
  YG_NODE_STYLE_PROPERTY_SETTER_UNIT_IMPL(                                    \
      float, name, paramName, instanceName)                                   \
                                                                              \
  type YGNodeStyleGet##name(const YGNodeRef node) {                           \
    YGValue value = node->getStyle().instanceName;                            \
    if (value.unit == YGUnitUndefined || value.unit == YGUnitAuto) {          \
      value.value = YGUndefined;                                              \
    }                                                                         \
    return value;                                                             \
  }

#define YG_NODE_STYLE_PROPERTY_UNIT_AUTO_IMPL(                       \
    type, name, paramName, instanceName)                             \
  YG_NODE_STYLE_PROPERTY_SETTER_UNIT_AUTO_IMPL(                      \
      float, name, paramName, instanceName)                          \
                                                                     \
  type YGNodeStyleGet##name(const YGNodeRef node) {                  \
    YGValue value = node->getStyle().instanceName;                   \
    if (value.unit == YGUnitUndefined || value.unit == YGUnitAuto) { \
      value.value = YGUndefined;                                     \
    }                                                                \
    return value;                                                    \
  }

#define YG_NODE_STYLE_EDGE_PROPERTY_UNIT_AUTO_IMPL(type, name, instanceName) \
  void YGNodeStyleSet##name##Auto(const YGNodeRef node, const YGEdge edge) { \
    if (node->getStyle().instanceName[edge].unit != YGUnitAuto) {            \
      YGStyle style = node->getStyle();                                      \
      style.instanceName[edge].value = 0;                                    \
      style.instanceName[edge].unit = YGUnitAuto;                            \
      node->setStyle(style);                                                 \
      node->markDirtyAndPropogate();                                         \
    }                                                                        \
  }

#define YG_NODE_STYLE_EDGE_PROPERTY_UNIT_IMPL(                           \
    type, name, paramName, instanceName)                                 \
  void YGNodeStyleSet##name(                                             \
      const YGNodeRef node, const YGEdge edge, const float paramName) {  \
    YGValue value = {                                                    \
        YGFloatSanitize(paramName),                                      \
        YGFloatIsUndefined(paramName) ? YGUnitUndefined : YGUnitPoint,   \
    };                                                                   \
    if ((node->getStyle().instanceName[edge].value != value.value &&     \
         value.unit != YGUnitUndefined) ||                               \
        node->getStyle().instanceName[edge].unit != value.unit) {        \
      YGStyle style = node->getStyle();                                  \
      style.instanceName[edge] = value;                                  \
      node->setStyle(style);                                             \
      node->markDirtyAndPropogate();                                     \
    }                                                                    \
  }                                                                      \
                                                                         \
  void YGNodeStyleSet##name##Percent(                                    \
      const YGNodeRef node, const YGEdge edge, const float paramName) {  \
    YGValue value = {                                                    \
        YGFloatSanitize(paramName),                                      \
        YGFloatIsUndefined(paramName) ? YGUnitUndefined : YGUnitPercent, \
    };                                                                   \
    if ((node->getStyle().instanceName[edge].value != value.value &&     \
         value.unit != YGUnitUndefined) ||                               \
        node->getStyle().instanceName[edge].unit != value.unit) {        \
      YGStyle style = node->getStyle();                                  \
      style.instanceName[edge] = value;                                  \
      node->setStyle(style);                                             \
      node->markDirtyAndPropogate();                                     \
    }                                                                    \
  }                                                                      \
                                                                         \
  WIN_STRUCT(type)                                                       \
  YGNodeStyleGet##name(const YGNodeRef node, const YGEdge edge) {        \
    YGValue value = node->getStyle().instanceName[edge];                 \
    if (value.unit == YGUnitUndefined || value.unit == YGUnitAuto) {     \
      value.value = YGUndefined;                                         \
    }                                                                    \
    return WIN_STRUCT_REF(value);                                        \
  }

#define YG_NODE_LAYOUT_PROPERTY_IMPL(type, name, instanceName) \
  type YGNodeLayoutGet##name(const YGNodeRef node) {           \
    return node->getLayout().instanceName;                     \
  }

#define YG_NODE_LAYOUT_RESOLVED_PROPERTY_IMPL(type, name, instanceName) \
  type YGNodeLayoutGet##name(const YGNodeRef node, const YGEdge edge) { \
    YGAssertWithNode(                                                   \
        node,                                                           \
        edge <= YGEdgeEnd,                                              \
        "Cannot get layout properties of multi-edge shorthands");       \
                                                                        \
    if (edge == YGEdgeLeft) {                                           \
      if (node->getLayout().direction == YGDirectionRTL) {              \
        return node->getLayout().instanceName[YGEdgeEnd];               \
      } else {                                                          \
        return node->getLayout().instanceName[YGEdgeStart];             \
      }                                                                 \
    }                                                                   \
                                                                        \
    if (edge == YGEdgeRight) {                                          \
      if (node->getLayout().direction == YGDirectionRTL) {              \
        return node->getLayout().instanceName[YGEdgeStart];             \
      } else {                                                          \
        return node->getLayout().instanceName[YGEdgeEnd];               \
      }                                                                 \
    }                                                                   \
                                                                        \
    return node->getLayout().instanceName[edge];                        \
  }

// YG_NODE_PROPERTY_IMPL(void *, Context, context, context);
// YG_NODE_PROPERTY_IMPL(YGPrintFunc, PrintFunc, printFunc, print);
// YG_NODE_PROPERTY_IMPL(bool, HasNewLayout, hasNewLayout, hasNewLayout);
// YG_NODE_PROPERTY_IMPL(YGNodeType, NodeType, nodeType, nodeType);

YG_NODE_STYLE_PROPERTY_IMPL(YGDirection, Direction, direction, direction);
YG_NODE_STYLE_PROPERTY_IMPL(YGFlexDirection, FlexDirection, flexDirection, flexDirection);
YG_NODE_STYLE_PROPERTY_IMPL(YGJustify, JustifyContent, justifyContent, justifyContent);
YG_NODE_STYLE_PROPERTY_IMPL(YGAlign, AlignContent, alignContent, alignContent);
YG_NODE_STYLE_PROPERTY_IMPL(YGAlign, AlignItems, alignItems, alignItems);
YG_NODE_STYLE_PROPERTY_IMPL(YGAlign, AlignSelf, alignSelf, alignSelf);
YG_NODE_STYLE_PROPERTY_IMPL(YGPositionType, PositionType, positionType, positionType);
YG_NODE_STYLE_PROPERTY_IMPL(YGWrap, FlexWrap, flexWrap, flexWrap);
YG_NODE_STYLE_PROPERTY_IMPL(YGOverflow, Overflow, overflow, overflow);
YG_NODE_STYLE_PROPERTY_IMPL(YGDisplay, Display, display, display);

// TODO(T26792433): Change the API to accept YGFloatOptional.
void YGNodeStyleSetFlex(const YGNodeRef node, const float flex) {
  if (node->getStyle().flex != flex) {
    YGStyle style = node->getStyle();
    if (YGFloatIsUndefined(flex)) {
      style.flex = YGFloatOptional();
    } else {
      style.flex = YGFloatOptional(flex);
    }
    node->setStyle(style);
    node->markDirtyAndPropogate();
  }
}

// TODO(T26792433): Change the API to accept YGFloatOptional.
float YGNodeStyleGetFlex(const YGNodeRef node) {
  return node->getStyle().flex.isUndefined() ? YGUndefined
                                             : node->getStyle().flex.getValue();
}

// TODO(T26792433): Change the API to accept YGFloatOptional.
void YGNodeStyleSetFlexGrow(const YGNodeRef node, const float flexGrow) {
  if (node->getStyle().flexGrow != flexGrow) {
    YGStyle style = node->getStyle();
    if (YGFloatIsUndefined(flexGrow)) {
      style.flexGrow = YGFloatOptional();
    } else {
      style.flexGrow = YGFloatOptional(flexGrow);
    }
    node->setStyle(style);
    node->markDirtyAndPropogate();
  }
}

// TODO(T26792433): Change the API to accept YGFloatOptional.
void YGNodeStyleSetFlexShrink(const YGNodeRef node, const float flexShrink) {
  if (node->getStyle().flexShrink != flexShrink) {
    YGStyle style = node->getStyle();
    if (YGFloatIsUndefined(flexShrink)) {
      style.flexShrink = YGFloatOptional();
    } else {
      style.flexShrink = YGFloatOptional(flexShrink);
    }
    node->setStyle(style);
    node->markDirtyAndPropogate();
  }
}

YGValue YGNodeStyleGetFlexBasis(const YGNodeRef node) {
  YGValue flexBasis = node->getStyle().flexBasis;
  if (flexBasis.unit == YGUnitUndefined || flexBasis.unit == YGUnitAuto) {
    // TODO(T26792433): Get rid off the use of YGUndefined at client side
    flexBasis.value = YGUndefined;
  }
  return flexBasis;
}

void YGNodeStyleSetFlexBasis(const YGNodeRef node, const float flexBasis) {
  YGValue value = {
      YGFloatSanitize(flexBasis),
      YGFloatIsUndefined(flexBasis) ? YGUnitUndefined : YGUnitPoint,
  };
  if ((node->getStyle().flexBasis.value != value.value &&
       value.unit != YGUnitUndefined) ||
      node->getStyle().flexBasis.unit != value.unit) {
    YGStyle style = node->getStyle();
    style.flexBasis = value;
    node->setStyle(style);
    node->markDirtyAndPropogate();
  }
}

void YGNodeStyleSetFlexBasisPercent(
    const YGNodeRef node,
    const float flexBasisPercent) {
  if (node->getStyle().flexBasis.value != flexBasisPercent ||
      node->getStyle().flexBasis.unit != YGUnitPercent) {
    YGStyle style = node->getStyle();
    style.flexBasis.value = YGFloatSanitize(flexBasisPercent);
    style.flexBasis.unit =
        YGFloatIsUndefined(flexBasisPercent) ? YGUnitAuto : YGUnitPercent;
    node->setStyle(style);
    node->markDirtyAndPropogate();
  }
}

void YGNodeStyleSetFlexBasisAuto(const YGNodeRef node) {
  if (node->getStyle().flexBasis.unit != YGUnitAuto) {
    YGStyle style = node->getStyle();
    style.flexBasis.value = 0;
    style.flexBasis.unit = YGUnitAuto;
    node->setStyle(style);
    node->markDirtyAndPropogate();
  }
}

YG_NODE_STYLE_EDGE_PROPERTY_UNIT_IMPL(YGValue, Position, position, position);
YG_NODE_STYLE_EDGE_PROPERTY_UNIT_IMPL(YGValue, Margin, margin, margin);
YG_NODE_STYLE_EDGE_PROPERTY_UNIT_AUTO_IMPL(YGValue, Margin, margin);
YG_NODE_STYLE_EDGE_PROPERTY_UNIT_IMPL(YGValue, Padding, padding, padding);

// TODO(T26792433): Change the API to accept YGFloatOptional.
void YGNodeStyleSetBorder(
    const YGNodeRef node,
    const YGEdge edge,
    const float border) {
  YGValue value = {
      YGFloatSanitize(border),
      YGFloatIsUndefined(border) ? YGUnitUndefined : YGUnitPoint,
  };
  if ((node->getStyle().border[edge].value != value.value &&
       value.unit != YGUnitUndefined) ||
      node->getStyle().border[edge].unit != value.unit) {
    YGStyle style = node->getStyle();
    style.border[edge] = value;
    node->setStyle(style);
    node->markDirtyAndPropogate();
  }
}

float YGNodeStyleGetBorder(const YGNodeRef node, const YGEdge edge) {
  if (node->getStyle().border[edge].unit == YGUnitUndefined ||
      node->getStyle().border[edge].unit == YGUnitAuto) {
    // TODO(T26792433): Rather than returning YGUndefined, change the api to
    // return YGFloatOptional.
    return YGUndefined;
  }

  return node->getStyle().border[edge].value;
}

// Yoga specific properties, not compatible with flexbox specification

// TODO(T26792433): Change the API to accept YGFloatOptional.
float YGNodeStyleGetAspectRatio(const YGNodeRef node) {
  const YGFloatOptional op = node->getStyle().aspectRatio;
  return op.isUndefined() ? YGUndefined : op.getValue();
}

// TODO(T26792433): Change the API to accept YGFloatOptional.
void YGNodeStyleSetAspectRatio(const YGNodeRef node, const float aspectRatio) {
  if (node->getStyle().aspectRatio != aspectRatio) {
    YGStyle style = node->getStyle();
    style.aspectRatio = YGFloatOptional(aspectRatio);
    node->setStyle(style);
    node->markDirtyAndPropogate();
  }
}

YG_NODE_STYLE_PROPERTY_UNIT_AUTO_IMPL(YGValue, Width, width, dimensions[YGDimensionWidth]);
YG_NODE_STYLE_PROPERTY_UNIT_AUTO_IMPL(YGValue, Height, height, dimensions[YGDimensionHeight]);
YG_NODE_STYLE_PROPERTY_UNIT_IMPL(YGValue, MinWidth, minWidth, minDimensions[YGDimensionWidth]);
YG_NODE_STYLE_PROPERTY_UNIT_IMPL(YGValue, MinHeight, minHeight, minDimensions[YGDimensionHeight]);
YG_NODE_STYLE_PROPERTY_UNIT_IMPL(YGValue, MaxWidth, maxWidth, maxDimensions[YGDimensionWidth]);
YG_NODE_STYLE_PROPERTY_UNIT_IMPL(YGValue, MaxHeight, maxHeight, maxDimensions[YGDimensionHeight]);
YG_NODE_LAYOUT_PROPERTY_IMPL(float, Left, position[YGEdgeLeft]);
YG_NODE_LAYOUT_PROPERTY_IMPL(float, Top, position[YGEdgeTop]);
YG_NODE_LAYOUT_PROPERTY_IMPL(float, Right, position[YGEdgeRight]);
YG_NODE_LAYOUT_PROPERTY_IMPL(float, Bottom, position[YGEdgeBottom]);
YG_NODE_LAYOUT_PROPERTY_IMPL(float, Width, dimensions[YGDimensionWidth]);
YG_NODE_LAYOUT_PROPERTY_IMPL(float, Height, dimensions[YGDimensionHeight]);
YG_NODE_LAYOUT_PROPERTY_IMPL(YGDirection, Direction, direction);
YG_NODE_LAYOUT_PROPERTY_IMPL(bool, HadOverflow, hadOverflow);

YG_NODE_LAYOUT_RESOLVED_PROPERTY_IMPL(float, Margin, margin);
YG_NODE_LAYOUT_RESOLVED_PROPERTY_IMPL(float, Border, border);
YG_NODE_LAYOUT_RESOLVED_PROPERTY_IMPL(float, Padding, padding);

bool YGNodeLayoutGetDidLegacyStretchFlagAffectLayout(const YGNodeRef node) {
  return node->getLayout().doesLegacyStretchFlagAffectsLayout;
}

bool YGLayoutNodeInternal(const YGNodeRef node,
                          const float availableWidth,
                          const float availableHeight,
                          const YGDirection ownerDirection,
                          const YGMeasureMode widthMeasureMode,
                          const YGMeasureMode heightMeasureMode,
                          const float ownerWidth,
                          const float ownerHeight,
                          const bool performLayout,
                          const char *reason,
                          const YGConfigRef config);

static void YGNodePrintInternal(const YGNodeRef node,
                                const YGPrintOptions options) {
  std::string str;
  facebook::yoga::YGNodeToString(&str, node, options, 0);
  YGLog(node, YGLogLevelDebug, str.c_str());
}

void YGNodePrint(const YGNodeRef node, const YGPrintOptions options) {
  YGNodePrintInternal(node, options);
}

const std::array<YGEdge, 4> leading = {
    {YGEdgeTop, YGEdgeBottom, YGEdgeLeft, YGEdgeRight}};

const std::array<YGEdge, 4> trailing = {
    {YGEdgeBottom, YGEdgeTop, YGEdgeRight, YGEdgeLeft}};
static const std::array<YGEdge, 4> pos = {{
    YGEdgeTop,
    YGEdgeBottom,
    YGEdgeLeft,
    YGEdgeRight,
}};

static const std::array<YGDimension, 4> dim = {
    {YGDimensionHeight, YGDimensionHeight, YGDimensionWidth, YGDimensionWidth}};

static inline float YGNodePaddingAndBorderForAxis(const YGNodeRef node,
                                                  const YGFlexDirection axis,
                                                  const float widthSize) {
  return YGUnwrapFloatOptional(
      node->getLeadingPaddingAndBorder(axis, widthSize) +
      node->getTrailingPaddingAndBorder(axis, widthSize));
}

static inline YGAlign YGNodeAlignItem(const YGNodeRef node, const YGNodeRef child) {
  const YGAlign align = child->getStyle().alignSelf == YGAlignAuto
      ? node->getStyle().alignItems
      : child->getStyle().alignSelf;
  if (align == YGAlignBaseline &&
      YGFlexDirectionIsColumn(node->getStyle().flexDirection)) {
    return YGAlignFlexStart;
  }
  return align;
}

static float YGBaseline(const YGNodeRef node) {
  if (node->getBaseline() != nullptr) {
    const float baseline = node->getBaseline()(
        node,
        node->getLayout().measuredDimensions[YGDimensionWidth],
        node->getLayout().measuredDimensions[YGDimensionHeight]);
    YGAssertWithNode(node,
                     !YGFloatIsUndefined(baseline),
                     "Expect custom baseline function to not return NaN");
    return baseline;
  }

  YGNodeRef baselineChild = nullptr;
  const uint32_t childCount = YGNodeGetChildCount(node);
  for (uint32_t i = 0; i < childCount; i++) {
    const YGNodeRef child = YGNodeGetChild(node, i);
    if (child->getLineIndex() > 0) {
      break;
    }
    if (child->getStyle().positionType == YGPositionTypeAbsolute) {
      continue;
    }
    if (YGNodeAlignItem(node, child) == YGAlignBaseline) {
      baselineChild = child;
      break;
    }

    if (baselineChild == nullptr) {
      baselineChild = child;
    }
  }

  if (baselineChild == nullptr) {
    return node->getLayout().measuredDimensions[YGDimensionHeight];
  }

  const float baseline = YGBaseline(baselineChild);
  return baseline + baselineChild->getLayout().position[YGEdgeTop];
}

static bool YGIsBaselineLayout(const YGNodeRef node) {
  if (YGFlexDirectionIsColumn(node->getStyle().flexDirection)) {
    return false;
  }
  if (node->getStyle().alignItems == YGAlignBaseline) {
    return true;
  }
  const uint32_t childCount = YGNodeGetChildCount(node);
  for (uint32_t i = 0; i < childCount; i++) {
    const YGNodeRef child = YGNodeGetChild(node, i);
    if (child->getStyle().positionType == YGPositionTypeRelative &&
        child->getStyle().alignSelf == YGAlignBaseline) {
      return true;
    }
  }

  return false;
}

static inline float YGNodeDimWithMargin(const YGNodeRef node,
                                        const YGFlexDirection axis,
                                        const float widthSize) {
  return node->getLayout().measuredDimensions[dim[axis]] +
      YGUnwrapFloatOptional(
             node->getLeadingMargin(axis, widthSize) +
             node->getTrailingMargin(axis, widthSize));
}

static inline bool YGNodeIsStyleDimDefined(const YGNodeRef node,
                                           const YGFlexDirection axis,
                                           const float ownerSize) {
  bool isUndefined =
      YGFloatIsUndefined(node->getResolvedDimension(dim[axis]).value);
  return !(
      node->getResolvedDimension(dim[axis]).unit == YGUnitAuto ||
      node->getResolvedDimension(dim[axis]).unit == YGUnitUndefined ||
      (node->getResolvedDimension(dim[axis]).unit == YGUnitPoint &&
       !isUndefined && node->getResolvedDimension(dim[axis]).value < 0.0f) ||
      (node->getResolvedDimension(dim[axis]).unit == YGUnitPercent &&
       !isUndefined &&
       (node->getResolvedDimension(dim[axis]).value < 0.0f ||
        YGFloatIsUndefined(ownerSize))));
}

static inline bool YGNodeIsLayoutDimDefined(const YGNodeRef node, const YGFlexDirection axis) {
  const float value = node->getLayout().measuredDimensions[dim[axis]];
  return !YGFloatIsUndefined(value) && value >= 0.0f;
}

static YGFloatOptional YGNodeBoundAxisWithinMinAndMax(
    const YGNodeRef node,
    const YGFlexDirection& axis,
    const float& value,
    const float& axisSize) {
  YGFloatOptional min;
  YGFloatOptional max;

  if (YGFlexDirectionIsColumn(axis)) {
    min = YGResolveValue(
        node->getStyle().minDimensions[YGDimensionHeight], axisSize);
    max = YGResolveValue(
        node->getStyle().maxDimensions[YGDimensionHeight], axisSize);
  } else if (YGFlexDirectionIsRow(axis)) {
    min = YGResolveValue(
        node->getStyle().minDimensions[YGDimensionWidth], axisSize);
    max = YGResolveValue(
        node->getStyle().maxDimensions[YGDimensionWidth], axisSize);
  }

  if (!max.isUndefined() && max.getValue() >= 0 && value > max.getValue()) {
    return max;
  }

  if (!min.isUndefined() && min.getValue() >= 0 && value < min.getValue()) {
    return min;
  }

  return YGFloatOptional(value);
}

// Like YGNodeBoundAxisWithinMinAndMax but also ensures that the value doesn't go
// below the
// padding and border amount.
static inline float YGNodeBoundAxis(const YGNodeRef node,
                                    const YGFlexDirection axis,
                                    const float value,
                                    const float axisSize,
                                    const float widthSize) {
  return YGFloatMax(
      YGUnwrapFloatOptional(
          YGNodeBoundAxisWithinMinAndMax(node, axis, value, axisSize)),
      YGNodePaddingAndBorderForAxis(node, axis, widthSize));
}

static void YGNodeSetChildTrailingPosition(const YGNodeRef node,
                                           const YGNodeRef child,
                                           const YGFlexDirection axis) {
  const float size = child->getLayout().measuredDimensions[dim[axis]];
  child->setLayoutPosition(
      node->getLayout().measuredDimensions[dim[axis]] - size -
          child->getLayout().position[pos[axis]],
      trailing[axis]);
}

static void YGConstrainMaxSizeForMode(const YGNodeRef node,
                                      const enum YGFlexDirection axis,
                                      const float ownerAxisSize,
                                      const float ownerWidth,
                                      YGMeasureMode *mode,
                                      float *size) {
  const YGFloatOptional maxSize =
      YGResolveValue(
          node->getStyle().maxDimensions[dim[axis]], ownerAxisSize) +
      YGFloatOptional(node->getMarginForAxis(axis, ownerWidth));
  switch (*mode) {
    case YGMeasureModeExactly:
    case YGMeasureModeAtMost:
      *size = (maxSize.isUndefined() || *size < maxSize.getValue())
          ? *size
          : maxSize.getValue();
      break;
    case YGMeasureModeUndefined:
      if (!maxSize.isUndefined()) {
        *mode = YGMeasureModeAtMost;
        *size = maxSize.getValue();
      }
      break;
  }
}

static void YGNodeComputeFlexBasisForChild(const YGNodeRef node,
                                           const YGNodeRef child,
                                           const float width,
                                           const YGMeasureMode widthMode,
                                           const float height,
                                           const float ownerWidth,
                                           const float ownerHeight,
                                           const YGMeasureMode heightMode,
                                           const YGDirection direction,
                                           const YGConfigRef config) {
  const YGFlexDirection mainAxis =
      YGResolveFlexDirection(node->getStyle().flexDirection, direction);
  const bool isMainAxisRow = YGFlexDirectionIsRow(mainAxis);
  const float mainAxisSize = isMainAxisRow ? width : height;
  const float mainAxisownerSize = isMainAxisRow ? ownerWidth : ownerHeight;

  float childWidth;
  float childHeight;
  YGMeasureMode childWidthMeasureMode;
  YGMeasureMode childHeightMeasureMode;

  const YGFloatOptional resolvedFlexBasis =
      YGResolveValue(child->resolveFlexBasisPtr(), mainAxisownerSize);
  const bool isRowStyleDimDefined = YGNodeIsStyleDimDefined(child, YGFlexDirectionRow, ownerWidth);
  const bool isColumnStyleDimDefined =
      YGNodeIsStyleDimDefined(child, YGFlexDirectionColumn, ownerHeight);

  if (!resolvedFlexBasis.isUndefined() && !YGFloatIsUndefined(mainAxisSize)) {
    if (child->getLayout().computedFlexBasis.isUndefined() ||
        (YGConfigIsExperimentalFeatureEnabled(
             child->getConfig(), YGExperimentalFeatureWebFlexBasis) &&
         child->getLayout().computedFlexBasisGeneration != node->getRoot()->gCurrentGenerationCount)) {
      const YGFloatOptional& paddingAndBorder = YGFloatOptional(
          YGNodePaddingAndBorderForAxis(child, mainAxis, ownerWidth));
      child->setLayoutComputedFlexBasis(
          YGFloatOptionalMax(resolvedFlexBasis, paddingAndBorder));
    }
  } else if (isMainAxisRow && isRowStyleDimDefined) {
    // The width is definite, so use that as the flex basis.
    const YGFloatOptional& paddingAndBorder = YGFloatOptional(
        YGNodePaddingAndBorderForAxis(child, YGFlexDirectionRow, ownerWidth));

    child->setLayoutComputedFlexBasis(YGFloatOptionalMax(
        YGResolveValue(
            child->getResolvedDimension(YGDimensionWidth), ownerWidth),
        paddingAndBorder));
  } else if (!isMainAxisRow && isColumnStyleDimDefined) {
    // The height is definite, so use that as the flex basis.
    const YGFloatOptional& paddingAndBorder =
        YGFloatOptional(YGNodePaddingAndBorderForAxis(
            child, YGFlexDirectionColumn, ownerWidth));
    child->setLayoutComputedFlexBasis(YGFloatOptionalMax(
        YGResolveValue(
            child->getResolvedDimension(YGDimensionHeight), ownerHeight),
        paddingAndBorder));
  } else {
    // Compute the flex basis and hypothetical main size (i.e. the clamped
    // flex basis).
    childWidth = YGUndefined;
    childHeight = YGUndefined;
    childWidthMeasureMode = YGMeasureModeUndefined;
    childHeightMeasureMode = YGMeasureModeUndefined;

    const float& marginRow = YGUnwrapFloatOptional(
        child->getMarginForAxis(YGFlexDirectionRow, ownerWidth));
    const float& marginColumn = YGUnwrapFloatOptional(
        child->getMarginForAxis(YGFlexDirectionColumn, ownerWidth));

    if (isRowStyleDimDefined) {
      childWidth =
          YGUnwrapFloatOptional(YGResolveValue(
              child->getResolvedDimension(YGDimensionWidth), ownerWidth)) +
          marginRow;
      childWidthMeasureMode = YGMeasureModeExactly;
    }
    if (isColumnStyleDimDefined) {
      childHeight =
          YGUnwrapFloatOptional(YGResolveValue(
              child->getResolvedDimension(YGDimensionHeight), ownerHeight)) +
          marginColumn;
      childHeightMeasureMode = YGMeasureModeExactly;
    }

    // The W3C spec doesn't say anything about the 'overflow' property,
    // but all major browsers appear to implement the following logic.
    if ((!isMainAxisRow && node->getStyle().overflow == YGOverflowScroll) ||
        node->getStyle().overflow != YGOverflowScroll) {
      if (YGFloatIsUndefined(childWidth) && !YGFloatIsUndefined(width)) {
        childWidth = width;
        childWidthMeasureMode = YGMeasureModeAtMost;
      }
    }

    if ((isMainAxisRow && node->getStyle().overflow == YGOverflowScroll) ||
        node->getStyle().overflow != YGOverflowScroll) {
      if (YGFloatIsUndefined(childHeight) && !YGFloatIsUndefined(height)) {
        childHeight = height;
        childHeightMeasureMode = YGMeasureModeAtMost;
      }
    }

    if (!child->getStyle().aspectRatio.isUndefined()) {
      if (!isMainAxisRow && childWidthMeasureMode == YGMeasureModeExactly) {
        childHeight = marginColumn +
            (childWidth - marginRow) / child->getStyle().aspectRatio.getValue();
        childHeightMeasureMode = YGMeasureModeExactly;
      } else if (isMainAxisRow && childHeightMeasureMode == YGMeasureModeExactly) {
        childWidth = marginRow +
            (childHeight - marginColumn) *
                child->getStyle().aspectRatio.getValue();
        childWidthMeasureMode = YGMeasureModeExactly;
      }
    }

    // If child has no defined size in the cross axis and is set to stretch,
    // set the cross
    // axis to be measured exactly with the available inner width

    const bool hasExactWidth = !YGFloatIsUndefined(width) && widthMode == YGMeasureModeExactly;
    const bool childWidthStretch = YGNodeAlignItem(node, child) == YGAlignStretch &&
                                   childWidthMeasureMode != YGMeasureModeExactly;
    if (!isMainAxisRow && !isRowStyleDimDefined && hasExactWidth && childWidthStretch) {
      childWidth = width;
      childWidthMeasureMode = YGMeasureModeExactly;
      if (!child->getStyle().aspectRatio.isUndefined()) {
        childHeight =
            (childWidth - marginRow) / child->getStyle().aspectRatio.getValue();
        childHeightMeasureMode = YGMeasureModeExactly;
      }
    }

    const bool hasExactHeight = !YGFloatIsUndefined(height) && heightMode == YGMeasureModeExactly;
    const bool childHeightStretch = YGNodeAlignItem(node, child) == YGAlignStretch &&
                                    childHeightMeasureMode != YGMeasureModeExactly;
    if (isMainAxisRow && !isColumnStyleDimDefined && hasExactHeight && childHeightStretch) {
      childHeight = height;
      childHeightMeasureMode = YGMeasureModeExactly;

      if (!child->getStyle().aspectRatio.isUndefined()) {
        childWidth = (childHeight - marginColumn) *
            child->getStyle().aspectRatio.getValue();
        childWidthMeasureMode = YGMeasureModeExactly;
      }
    }

    YGConstrainMaxSizeForMode(
        child, YGFlexDirectionRow, ownerWidth, ownerWidth, &childWidthMeasureMode, &childWidth);
    YGConstrainMaxSizeForMode(child,
                              YGFlexDirectionColumn,
                              ownerHeight,
                              ownerWidth,
                              &childHeightMeasureMode,
                              &childHeight);

    // Measure the child
    YGLayoutNodeInternal(child,
                         childWidth,
                         childHeight,
                         direction,
                         childWidthMeasureMode,
                         childHeightMeasureMode,
                         ownerWidth,
                         ownerHeight,
                         false,
                         "measure",
                         config);

    child->setLayoutComputedFlexBasis(YGFloatOptional(YGFloatMax(
        child->getLayout().measuredDimensions[dim[mainAxis]],
        YGNodePaddingAndBorderForAxis(child, mainAxis, ownerWidth))));
  }
  child->setLayoutComputedFlexBasisGeneration(node->getRoot()->gCurrentGenerationCount);
}

static void YGNodeAbsoluteLayoutChild(const YGNodeRef node,
                                      const YGNodeRef child,
                                      const float width,
                                      const YGMeasureMode widthMode,
                                      const float height,
                                      const YGDirection direction,
                                      const YGConfigRef config) {
  const YGFlexDirection mainAxis =
      YGResolveFlexDirection(node->getStyle().flexDirection, direction);
  const YGFlexDirection crossAxis = YGFlexDirectionCross(mainAxis, direction);
  const bool isMainAxisRow = YGFlexDirectionIsRow(mainAxis);

  float childWidth = YGUndefined;
  float childHeight = YGUndefined;
  YGMeasureMode childWidthMeasureMode = YGMeasureModeUndefined;
  YGMeasureMode childHeightMeasureMode = YGMeasureModeUndefined;

  const float& marginRow =
      YGUnwrapFloatOptional(child->getMarginForAxis(YGFlexDirectionRow, width));
  const float& marginColumn = YGUnwrapFloatOptional(
      child->getMarginForAxis(YGFlexDirectionColumn, width));

  if (YGNodeIsStyleDimDefined(child, YGFlexDirectionRow, width)) {
    childWidth =
        YGUnwrapFloatOptional(YGResolveValue(child->getResolvedDimension(YGDimensionWidth), width)) +
        marginRow;
  } else {
    // If the child doesn't have a specified width, compute the width based
    // on the left/right
    // offsets if they're defined.
    if (child->isLeadingPositionDefined(YGFlexDirectionRow) &&
        child->isTrailingPosDefined(YGFlexDirectionRow)) {
      childWidth = node->getLayout().measuredDimensions[YGDimensionWidth] -
          (node->getLeadingBorder(YGFlexDirectionRow) +
           node->getTrailingBorder(YGFlexDirectionRow)) -
          YGUnwrapFloatOptional(
                       child->getLeadingPosition(YGFlexDirectionRow, width) +
                       child->getTrailingPosition(YGFlexDirectionRow, width));
      childWidth = YGNodeBoundAxis(child, YGFlexDirectionRow, childWidth, width, width);
    }
  }

  if (YGNodeIsStyleDimDefined(child, YGFlexDirectionColumn, height)) {
    childHeight =
        YGUnwrapFloatOptional(YGResolveValue(child->getResolvedDimension(YGDimensionHeight), height)) +
        marginColumn;
  } else {
    // If the child doesn't have a specified height, compute the height
    // based on the top/bottom
    // offsets if they're defined.
    if (child->isLeadingPositionDefined(YGFlexDirectionColumn) &&
        child->isTrailingPosDefined(YGFlexDirectionColumn)) {
      childHeight =
          node->getLayout().measuredDimensions[YGDimensionHeight] -
          (node->getLeadingBorder(YGFlexDirectionColumn) +
           node->getTrailingBorder(YGFlexDirectionColumn)) -
          YGUnwrapFloatOptional(
              child->getLeadingPosition(YGFlexDirectionColumn, height) +
              child->getTrailingPosition(YGFlexDirectionColumn, height));
      childHeight = YGNodeBoundAxis(child, YGFlexDirectionColumn, childHeight, height, width);
    }
  }

  // Exactly one dimension needs to be defined for us to be able to do aspect ratio
  // calculation. One dimension being the anchor and the other being flexible.
  if (YGFloatIsUndefined(childWidth) ^ YGFloatIsUndefined(childHeight)) {
    if (!child->getStyle().aspectRatio.isUndefined()) {
      if (YGFloatIsUndefined(childWidth)) {
        childWidth = marginRow +
            (childHeight - marginColumn) *
                child->getStyle().aspectRatio.getValue();
      } else if (YGFloatIsUndefined(childHeight)) {
        childHeight = marginColumn +
            (childWidth - marginRow) / child->getStyle().aspectRatio.getValue();
      }
    }
  }

  // If we're still missing one or the other dimension, measure the content.
  if (YGFloatIsUndefined(childWidth) || YGFloatIsUndefined(childHeight)) {
    childWidthMeasureMode =
        YGFloatIsUndefined(childWidth) ? YGMeasureModeUndefined : YGMeasureModeExactly;
    childHeightMeasureMode =
        YGFloatIsUndefined(childHeight) ? YGMeasureModeUndefined : YGMeasureModeExactly;

    // If the size of the owner is defined then try to constrain the absolute child to that size
    // as well. This allows text within the absolute child to wrap to the size of its owner.
    // This is the same behavior as many browsers implement.
    if (!isMainAxisRow && YGFloatIsUndefined(childWidth) &&
        widthMode != YGMeasureModeUndefined && !YGFloatIsUndefined(width) &&
        width > 0) {
      childWidth = width;
      childWidthMeasureMode = YGMeasureModeAtMost;
    }

    YGLayoutNodeInternal(child,
                         childWidth,
                         childHeight,
                         direction,
                         childWidthMeasureMode,
                         childHeightMeasureMode,
                         childWidth,
                         childHeight,
                         false,
                         "abs-measure",
                         config);
    childWidth = child->getLayout().measuredDimensions[YGDimensionWidth] +
        YGUnwrapFloatOptional(
                     child->getMarginForAxis(YGFlexDirectionRow, width));
    childHeight = child->getLayout().measuredDimensions[YGDimensionHeight] +
        YGUnwrapFloatOptional(
                      child->getMarginForAxis(YGFlexDirectionColumn, width));
  }

  YGLayoutNodeInternal(child,
                       childWidth,
                       childHeight,
                       direction,
                       YGMeasureModeExactly,
                       YGMeasureModeExactly,
                       childWidth,
                       childHeight,
                       true,
                       "abs-layout",
                       config);

  if (child->isTrailingPosDefined(mainAxis) &&
      !child->isLeadingPositionDefined(mainAxis)) {
    child->setLayoutPosition(
        node->getLayout().measuredDimensions[dim[mainAxis]] -
            child->getLayout().measuredDimensions[dim[mainAxis]] -
            node->getTrailingBorder(mainAxis) -
            YGUnwrapFloatOptional(child->getTrailingMargin(mainAxis, width)) -
            YGUnwrapFloatOptional(child->getTrailingPosition(
                mainAxis, isMainAxisRow ? width : height)),
        leading[mainAxis]);
  } else if (
      !child->isLeadingPositionDefined(mainAxis) &&
      node->getStyle().justifyContent == YGJustifyCenter) {
    child->setLayoutPosition(
        (node->getLayout().measuredDimensions[dim[mainAxis]] -
         child->getLayout().measuredDimensions[dim[mainAxis]]) /
            2.0f,
        leading[mainAxis]);
  } else if (
      !child->isLeadingPositionDefined(mainAxis) &&
      node->getStyle().justifyContent == YGJustifyFlexEnd) {
    child->setLayoutPosition(
        (node->getLayout().measuredDimensions[dim[mainAxis]] -
         child->getLayout().measuredDimensions[dim[mainAxis]]),
        leading[mainAxis]);
  }

  if (child->isTrailingPosDefined(crossAxis) &&
      !child->isLeadingPositionDefined(crossAxis)) {
    child->setLayoutPosition(
        node->getLayout().measuredDimensions[dim[crossAxis]] -
            child->getLayout().measuredDimensions[dim[crossAxis]] -
            node->getTrailingBorder(crossAxis) -
            YGUnwrapFloatOptional(child->getTrailingMargin(crossAxis, width)) -
            YGUnwrapFloatOptional(child->getTrailingPosition(
                crossAxis, isMainAxisRow ? height : width)),
        leading[crossAxis]);

  } else if (
      !child->isLeadingPositionDefined(crossAxis) &&
      YGNodeAlignItem(node, child) == YGAlignCenter) {
    child->setLayoutPosition(
        (node->getLayout().measuredDimensions[dim[crossAxis]] -
         child->getLayout().measuredDimensions[dim[crossAxis]]) /
            2.0f,
        leading[crossAxis]);
  } else if (
      !child->isLeadingPositionDefined(crossAxis) &&
      ((YGNodeAlignItem(node, child) == YGAlignFlexEnd) ^
       (node->getStyle().flexWrap == YGWrapWrapReverse))) {
    child->setLayoutPosition(
        (node->getLayout().measuredDimensions[dim[crossAxis]] -
         child->getLayout().measuredDimensions[dim[crossAxis]]),
        leading[crossAxis]);
  }
}

static void YGNodeWithMeasureFuncSetMeasuredDimensions(const YGNodeRef node,
                                                       const float availableWidth,
                                                       const float availableHeight,
                                                       const YGMeasureMode widthMeasureMode,
                                                       const YGMeasureMode heightMeasureMode,
                                                       const float ownerWidth,
                                                       const float ownerHeight) {
  YGAssertWithNode(
      node,
      node->getMeasure() != nullptr,
      "Expected node to have custom measure function");

  const float paddingAndBorderAxisRow =
      YGNodePaddingAndBorderForAxis(node, YGFlexDirectionRow, availableWidth);
  const float paddingAndBorderAxisColumn =
      YGNodePaddingAndBorderForAxis(node, YGFlexDirectionColumn, availableWidth);
  const float marginAxisRow = YGUnwrapFloatOptional(
      node->getMarginForAxis(YGFlexDirectionRow, availableWidth));
  const float marginAxisColumn = YGUnwrapFloatOptional(
      node->getMarginForAxis(YGFlexDirectionColumn, availableWidth));

  // We want to make sure we don't call measure with negative size
  const float innerWidth = YGFloatIsUndefined(availableWidth)
      ? availableWidth
      : YGFloatMax(0, availableWidth - marginAxisRow - paddingAndBorderAxisRow);
  const float innerHeight = YGFloatIsUndefined(availableHeight)
      ? availableHeight
      : YGFloatMax(
            0, availableHeight - marginAxisColumn - paddingAndBorderAxisColumn);

  if (widthMeasureMode == YGMeasureModeExactly &&
      heightMeasureMode == YGMeasureModeExactly) {
    // Don't bother sizing the text if both dimensions are already defined.
    node->setLayoutMeasuredDimension(
        YGNodeBoundAxis(
            node,
            YGFlexDirectionRow,
            availableWidth - marginAxisRow,
            ownerWidth,
            ownerWidth),
        YGDimensionWidth);
    node->setLayoutMeasuredDimension(
        YGNodeBoundAxis(
            node,
            YGFlexDirectionColumn,
            availableHeight - marginAxisColumn,
            ownerHeight,
            ownerWidth),
        YGDimensionHeight);
  } else {
    // Measure the text under the current constraints.
    const YGSize measuredSize = node->getMeasure()(
        node, innerWidth, widthMeasureMode, innerHeight, heightMeasureMode);

    node->setLayoutMeasuredDimension(
        YGNodeBoundAxis(
            node,
            YGFlexDirectionRow,
            (widthMeasureMode == YGMeasureModeUndefined ||
             widthMeasureMode == YGMeasureModeAtMost)
                ? measuredSize.width + paddingAndBorderAxisRow
                : availableWidth - marginAxisRow,
            ownerWidth,
            ownerWidth),
        YGDimensionWidth);

    node->setLayoutMeasuredDimension(
        YGNodeBoundAxis(
            node,
            YGFlexDirectionColumn,
            (heightMeasureMode == YGMeasureModeUndefined ||
             heightMeasureMode == YGMeasureModeAtMost)
                ? measuredSize.height + paddingAndBorderAxisColumn
                : availableHeight - marginAxisColumn,
            ownerHeight,
            ownerWidth),
        YGDimensionHeight);
  }
}

// For nodes with no children, use the available values if they were provided,
// or the minimum size as indicated by the padding and border sizes.
static void YGNodeEmptyContainerSetMeasuredDimensions(const YGNodeRef node,
                                                      const float availableWidth,
                                                      const float availableHeight,
                                                      const YGMeasureMode widthMeasureMode,
                                                      const YGMeasureMode heightMeasureMode,
                                                      const float ownerWidth,
                                                      const float ownerHeight) {
  const float paddingAndBorderAxisRow =
      YGNodePaddingAndBorderForAxis(node, YGFlexDirectionRow, ownerWidth);
  const float paddingAndBorderAxisColumn =
      YGNodePaddingAndBorderForAxis(node, YGFlexDirectionColumn, ownerWidth);
  const float marginAxisRow = YGUnwrapFloatOptional(
      node->getMarginForAxis(YGFlexDirectionRow, ownerWidth));
  const float marginAxisColumn = YGUnwrapFloatOptional(
      node->getMarginForAxis(YGFlexDirectionColumn, ownerWidth));

  node->setLayoutMeasuredDimension(
      YGNodeBoundAxis(
          node,
          YGFlexDirectionRow,
          (widthMeasureMode == YGMeasureModeUndefined ||
           widthMeasureMode == YGMeasureModeAtMost)
              ? paddingAndBorderAxisRow
              : availableWidth - marginAxisRow,
          ownerWidth,
          ownerWidth),
      YGDimensionWidth);

  node->setLayoutMeasuredDimension(
      YGNodeBoundAxis(
          node,
          YGFlexDirectionColumn,
          (heightMeasureMode == YGMeasureModeUndefined ||
           heightMeasureMode == YGMeasureModeAtMost)
              ? paddingAndBorderAxisColumn
              : availableHeight - marginAxisColumn,
          ownerHeight,
          ownerWidth),
      YGDimensionHeight);
}

static bool YGNodeFixedSizeSetMeasuredDimensions(const YGNodeRef node,
                                                 const float availableWidth,
                                                 const float availableHeight,
                                                 const YGMeasureMode widthMeasureMode,
                                                 const YGMeasureMode heightMeasureMode,
                                                 const float ownerWidth,
                                                 const float ownerHeight) {
  if ((!YGFloatIsUndefined(availableWidth) &&
       widthMeasureMode == YGMeasureModeAtMost && availableWidth <= 0.0f) ||
      (!YGFloatIsUndefined(availableHeight) &&
       heightMeasureMode == YGMeasureModeAtMost && availableHeight <= 0.0f) ||
      (widthMeasureMode == YGMeasureModeExactly &&
       heightMeasureMode == YGMeasureModeExactly)) {
    const float& marginAxisColumn = YGUnwrapFloatOptional(
        node->getMarginForAxis(YGFlexDirectionColumn, ownerWidth));
    const float& marginAxisRow = YGUnwrapFloatOptional(
        node->getMarginForAxis(YGFlexDirectionRow, ownerWidth));

    node->setLayoutMeasuredDimension(
        YGNodeBoundAxis(
            node,
            YGFlexDirectionRow,
            YGFloatIsUndefined(availableWidth) ||
                    (widthMeasureMode == YGMeasureModeAtMost &&
                     availableWidth < 0.0f)
                ? 0.0f
                : availableWidth - marginAxisRow,
            ownerWidth,
            ownerWidth),
        YGDimensionWidth);

    node->setLayoutMeasuredDimension(
        YGNodeBoundAxis(
            node,
            YGFlexDirectionColumn,
            YGFloatIsUndefined(availableHeight) ||
                    (heightMeasureMode == YGMeasureModeAtMost &&
                     availableHeight < 0.0f)
                ? 0.0f
                : availableHeight - marginAxisColumn,
            ownerHeight,
            ownerWidth),
        YGDimensionHeight);
    return true;
  }

  return false;
}

static void YGZeroOutLayoutRecursivly(const YGNodeRef node) {
  memset(&(node->getLayout()), 0, sizeof(YGLayout));
  node->setHasNewLayout(true);
  node->cloneChildrenIfNeeded();
  const uint32_t childCount = YGNodeGetChildCount(node);
  for (uint32_t i = 0; i < childCount; i++) {
    const YGNodeRef child = node->getChild(i);
    YGZeroOutLayoutRecursivly(child);
  }
}

static float YGNodeCalculateAvailableInnerDim(
    const YGNodeRef node,
    YGFlexDirection axis,
    float availableDim,
    float ownerDim) {
  YGFlexDirection direction =
      YGFlexDirectionIsRow(axis) ? YGFlexDirectionRow : YGFlexDirectionColumn;
  YGDimension dimension =
      YGFlexDirectionIsRow(axis) ? YGDimensionWidth : YGDimensionHeight;

  const float margin =
      YGUnwrapFloatOptional(node->getMarginForAxis(direction, ownerDim));
  const float paddingAndBorder =
      YGNodePaddingAndBorderForAxis(node, direction, ownerDim);

  float availableInnerDim = availableDim - margin - paddingAndBorder;
  // Max dimension overrides predefined dimension value; Min dimension in turn
  // overrides both of the above
  if (!YGFloatIsUndefined(availableInnerDim)) {
    // We want to make sure our available height does not violate min and max
    // constraints
    const YGFloatOptional minDimensionOptional = YGResolveValue(node->getStyle().minDimensions[dimension], ownerDim);
    const float minInnerDim = minDimensionOptional.isUndefined()
        ? 0.0f
        : minDimensionOptional.getValue() - paddingAndBorder;

    const YGFloatOptional maxDimensionOptional = YGResolveValue(node->getStyle().maxDimensions[dimension], ownerDim) ;

    const float maxInnerDim = maxDimensionOptional.isUndefined()
        ? FLT_MAX
        : maxDimensionOptional.getValue() - paddingAndBorder;
    availableInnerDim =
        YGFloatMax(YGFloatMin(availableInnerDim, maxInnerDim), minInnerDim);
  }

  return availableInnerDim;
}

static void YGNodeComputeFlexBasisForChildren(
    const YGNodeRef node,
    const float availableInnerWidth,
    const float availableInnerHeight,
    YGMeasureMode widthMeasureMode,
    YGMeasureMode heightMeasureMode,
    YGDirection direction,
    YGFlexDirection mainAxis,
    const YGConfigRef config,
    bool performLayout,
    float& totalOuterFlexBasis) {
  YGNodeRef singleFlexChild = nullptr;
  YGVector children = node->getChildren();
  YGMeasureMode measureModeMainDim =
      YGFlexDirectionIsRow(mainAxis) ? widthMeasureMode : heightMeasureMode;
  // If there is only one child with flexGrow + flexShrink it means we can set
  // the computedFlexBasis to 0 instead of measuring and shrinking / flexing the
  // child to exactly match the remaining space
  if (measureModeMainDim == YGMeasureModeExactly) {
    for (auto child : children) {
      if (singleFlexChild != nullptr) {
        if (child->isNodeFlexible()) {
          // There is already a flexible child, abort
          singleFlexChild = nullptr;
          break;
        }
      } else if (
          child->resolveFlexGrow() > 0.0f &&
          child->resolveFlexShrink() > 0.0f) {
        singleFlexChild = child;
      }
    }
  }

  for (auto child : children) {
    child->resolveDimension();
    if (child->getStyle().display == YGDisplayNone) {
      YGZeroOutLayoutRecursivly(child);
      child->setHasNewLayout(true);
      child->setDirty(false);
      continue;
    }
    if (performLayout) {
      // Set the initial position (relative to the owner).
      const YGDirection childDirection = child->resolveDirection(direction);
      const float mainDim = YGFlexDirectionIsRow(mainAxis)
          ? availableInnerWidth
          : availableInnerHeight;
      const float crossDim = YGFlexDirectionIsRow(mainAxis)
          ? availableInnerHeight
          : availableInnerWidth;
      child->setPosition(
          childDirection, mainDim, crossDim, availableInnerWidth);
    }

    if (child->getStyle().positionType == YGPositionTypeAbsolute) {
      continue;
    }
    if (child == singleFlexChild) {
      child->setLayoutComputedFlexBasisGeneration(node->getRoot()->gCurrentGenerationCount);
      child->setLayoutComputedFlexBasis(YGFloatOptional(0));
    } else {
      YGNodeComputeFlexBasisForChild(
          node,
          child,
          availableInnerWidth,
          widthMeasureMode,
          availableInnerHeight,
          availableInnerWidth,
          availableInnerHeight,
          heightMeasureMode,
          direction,
          config);
    }

    totalOuterFlexBasis += YGUnwrapFloatOptional(
        child->getLayout().computedFlexBasis +
        child->getMarginForAxis(mainAxis, availableInnerWidth));
  }
}

// This function assumes that all the children of node have their
// computedFlexBasis properly computed(To do this use
// YGNodeComputeFlexBasisForChildren function).
// This function calculates YGCollectFlexItemsRowMeasurement
static YGCollectFlexItemsRowValues YGCalculateCollectFlexItemsRowValues(
    const YGNodeRef& node,
    const YGDirection ownerDirection,
    const float mainAxisownerSize,
    const float availableInnerWidth,
    const float availableInnerMainDim,
    const uint32_t startOfLineIndex,
    const uint32_t lineCount) {
  YGCollectFlexItemsRowValues flexAlgoRowMeasurement = {};
  flexAlgoRowMeasurement.relativeChildren.reserve(node->getChildren().size());

  float sizeConsumedOnCurrentLineIncludingMinConstraint = 0;
  const YGFlexDirection mainAxis = YGResolveFlexDirection(
      node->getStyle().flexDirection, node->resolveDirection(ownerDirection));
  const bool isNodeFlexWrap = node->getStyle().flexWrap != YGWrapNoWrap;

  // Add items to the current line until it's full or we run out of items.
  uint32_t endOfLineIndex = startOfLineIndex;
  for (; endOfLineIndex < node->getChildrenCount(); endOfLineIndex++) {
    const YGNodeRef child = node->getChild(endOfLineIndex);
    if (child->getStyle().display == YGDisplayNone ||
        child->getStyle().positionType == YGPositionTypeAbsolute) {
      continue;
    }
    child->setLineIndex(lineCount);
    const float childMarginMainAxis = YGUnwrapFloatOptional(
        child->getMarginForAxis(mainAxis, availableInnerWidth));
    const float flexBasisWithMinAndMaxConstraints =
        YGUnwrapFloatOptional(YGNodeBoundAxisWithinMinAndMax(
            child,
            mainAxis,
            YGUnwrapFloatOptional(child->getLayout().computedFlexBasis),
            mainAxisownerSize));

    // If this is a multi-line flow and this item pushes us over the
    // available size, we've
    // hit the end of the current line. Break out of the loop and lay out
    // the current line.
    if (sizeConsumedOnCurrentLineIncludingMinConstraint +
                flexBasisWithMinAndMaxConstraints + childMarginMainAxis >
            availableInnerMainDim &&
        isNodeFlexWrap && flexAlgoRowMeasurement.itemsOnLine > 0) {
      break;
    }

    sizeConsumedOnCurrentLineIncludingMinConstraint +=
        flexBasisWithMinAndMaxConstraints + childMarginMainAxis;
    flexAlgoRowMeasurement.sizeConsumedOnCurrentLine +=
        flexBasisWithMinAndMaxConstraints + childMarginMainAxis;
    flexAlgoRowMeasurement.itemsOnLine++;

    if (child->isNodeFlexible()) {
      flexAlgoRowMeasurement.totalFlexGrowFactors += child->resolveFlexGrow();

      // Unlike the grow factor, the shrink factor is scaled relative to the
      // child dimension.
      flexAlgoRowMeasurement.totalFlexShrinkScaledFactors +=
          -child->resolveFlexShrink() *
          YGUnwrapFloatOptional(child->getLayout().computedFlexBasis);
    }

    flexAlgoRowMeasurement.relativeChildren.push_back(child);
  }

  // The total flex factor needs to be floored to 1.
  if (flexAlgoRowMeasurement.totalFlexGrowFactors > 0 &&
      flexAlgoRowMeasurement.totalFlexGrowFactors < 1) {
    flexAlgoRowMeasurement.totalFlexGrowFactors = 1;
  }

  // The total flex shrink factor needs to be floored to 1.
  if (flexAlgoRowMeasurement.totalFlexShrinkScaledFactors > 0 &&
      flexAlgoRowMeasurement.totalFlexShrinkScaledFactors < 1) {
    flexAlgoRowMeasurement.totalFlexShrinkScaledFactors = 1;
  }
  flexAlgoRowMeasurement.endOfLineIndex = endOfLineIndex;
  return flexAlgoRowMeasurement;
}

// It distributes the free space to the flexible items and ensures that the size
// of the flex items abide the min and max constraints. At the end of this
// function the child nodes would have proper size. Prior using this function
// please ensure that YGDistributeFreeSpaceFirstPass is called.
static float YGDistributeFreeSpaceSecondPass(
    YGCollectFlexItemsRowValues& collectedFlexItemsValues,
    const YGNodeRef node,
    const YGFlexDirection mainAxis,
    const YGFlexDirection crossAxis,
    const float mainAxisownerSize,
    const float availableInnerMainDim,
    const float availableInnerCrossDim,
    const float availableInnerWidth,
    const float availableInnerHeight,
    const bool flexBasisOverflows,
    const YGMeasureMode measureModeCrossDim,
    const bool performLayout,
    const YGConfigRef config) {
  float childFlexBasis = 0;
  float flexShrinkScaledFactor = 0;
  float flexGrowFactor = 0;
  float deltaFreeSpace = 0;
  const bool isMainAxisRow = YGFlexDirectionIsRow(mainAxis);
  const bool isNodeFlexWrap = node->getStyle().flexWrap != YGWrapNoWrap;

  for (auto currentRelativeChild : collectedFlexItemsValues.relativeChildren) {
    childFlexBasis = YGUnwrapFloatOptional(YGNodeBoundAxisWithinMinAndMax(
        currentRelativeChild,
        mainAxis,
        YGUnwrapFloatOptional(
            currentRelativeChild->getLayout().computedFlexBasis),
        mainAxisownerSize));
    float updatedMainSize = childFlexBasis;

    if (!YGFloatIsUndefined(collectedFlexItemsValues.remainingFreeSpace) &&
        collectedFlexItemsValues.remainingFreeSpace < 0) {
      flexShrinkScaledFactor =
          -currentRelativeChild->resolveFlexShrink() * childFlexBasis;
      // Is this child able to shrink?
      if (flexShrinkScaledFactor != 0) {
        float childSize;

        if (!YGFloatIsUndefined(
                collectedFlexItemsValues.totalFlexShrinkScaledFactors) &&
            collectedFlexItemsValues.totalFlexShrinkScaledFactors == 0) {
          childSize = childFlexBasis + flexShrinkScaledFactor;
        } else {
          childSize = childFlexBasis +
              (collectedFlexItemsValues.remainingFreeSpace /
               collectedFlexItemsValues.totalFlexShrinkScaledFactors) *
                  flexShrinkScaledFactor;
        }

        updatedMainSize = YGNodeBoundAxis(
            currentRelativeChild,
            mainAxis,
            childSize,
            availableInnerMainDim,
            availableInnerWidth);
      }
    } else if (
        !YGFloatIsUndefined(collectedFlexItemsValues.remainingFreeSpace) &&
        collectedFlexItemsValues.remainingFreeSpace > 0) {
      flexGrowFactor = currentRelativeChild->resolveFlexGrow();

      // Is this child able to grow?
      if (!YGFloatIsUndefined(flexGrowFactor) && flexGrowFactor != 0) {
        updatedMainSize = YGNodeBoundAxis(
            currentRelativeChild,
            mainAxis,
            childFlexBasis +
                collectedFlexItemsValues.remainingFreeSpace /
                    collectedFlexItemsValues.totalFlexGrowFactors *
                    flexGrowFactor,
            availableInnerMainDim,
            availableInnerWidth);
      }
    }

    deltaFreeSpace += updatedMainSize - childFlexBasis;

    const float marginMain = YGUnwrapFloatOptional(
        currentRelativeChild->getMarginForAxis(mainAxis, availableInnerWidth));
    const float marginCross = YGUnwrapFloatOptional(
        currentRelativeChild->getMarginForAxis(crossAxis, availableInnerWidth));

    float childCrossSize;
    float childMainSize = updatedMainSize + marginMain;
    YGMeasureMode childCrossMeasureMode;
    YGMeasureMode childMainMeasureMode = YGMeasureModeExactly;

    if (!currentRelativeChild->getStyle().aspectRatio.isUndefined()) {
      childCrossSize = isMainAxisRow ? (childMainSize - marginMain) /
              currentRelativeChild->getStyle().aspectRatio.getValue()
                                     : (childMainSize - marginMain) *
              currentRelativeChild->getStyle().aspectRatio.getValue();
      childCrossMeasureMode = YGMeasureModeExactly;

      childCrossSize += marginCross;
    } else if (
        !YGFloatIsUndefined(availableInnerCrossDim) &&
        !YGNodeIsStyleDimDefined(
            currentRelativeChild, crossAxis, availableInnerCrossDim) &&
        measureModeCrossDim == YGMeasureModeExactly &&
        !(isNodeFlexWrap && flexBasisOverflows) &&
        YGNodeAlignItem(node, currentRelativeChild) == YGAlignStretch &&
        currentRelativeChild->marginLeadingValue(crossAxis).unit !=
            YGUnitAuto &&
        currentRelativeChild->marginTrailingValue(crossAxis).unit !=
            YGUnitAuto) {
      childCrossSize = availableInnerCrossDim;
      childCrossMeasureMode = YGMeasureModeExactly;
    } else if (!YGNodeIsStyleDimDefined(
                   currentRelativeChild, crossAxis, availableInnerCrossDim)) {
      childCrossSize = availableInnerCrossDim;
      childCrossMeasureMode = YGFloatIsUndefined(childCrossSize)
          ? YGMeasureModeUndefined
          : YGMeasureModeAtMost;
    } else {
      childCrossSize =
          YGUnwrapFloatOptional(YGResolveValue(
              currentRelativeChild->getResolvedDimension(dim[crossAxis]),
              availableInnerCrossDim)) +
          marginCross;
      const bool isLoosePercentageMeasurement =
          currentRelativeChild->getResolvedDimension(dim[crossAxis]).unit ==
              YGUnitPercent &&
          measureModeCrossDim != YGMeasureModeExactly;
      childCrossMeasureMode =
          YGFloatIsUndefined(childCrossSize) || isLoosePercentageMeasurement
          ? YGMeasureModeUndefined
          : YGMeasureModeExactly;
    }

    YGConstrainMaxSizeForMode(
        currentRelativeChild,
        mainAxis,
        availableInnerMainDim,
        availableInnerWidth,
        &childMainMeasureMode,
        &childMainSize);
    YGConstrainMaxSizeForMode(
        currentRelativeChild,
        crossAxis,
        availableInnerCrossDim,
        availableInnerWidth,
        &childCrossMeasureMode,
        &childCrossSize);

    const bool requiresStretchLayout =
        !YGNodeIsStyleDimDefined(
            currentRelativeChild, crossAxis, availableInnerCrossDim) &&
        YGNodeAlignItem(node, currentRelativeChild) == YGAlignStretch &&
        currentRelativeChild->marginLeadingValue(crossAxis).unit !=
            YGUnitAuto &&
        currentRelativeChild->marginTrailingValue(crossAxis).unit != YGUnitAuto;

    const float childWidth = isMainAxisRow ? childMainSize : childCrossSize;
    const float childHeight = !isMainAxisRow ? childMainSize : childCrossSize;

    const YGMeasureMode childWidthMeasureMode =
        isMainAxisRow ? childMainMeasureMode : childCrossMeasureMode;
    const YGMeasureMode childHeightMeasureMode =
        !isMainAxisRow ? childMainMeasureMode : childCrossMeasureMode;

    // Recursively call the layout algorithm for this child with the updated
    // main size.
    YGLayoutNodeInternal(
        currentRelativeChild,
        childWidth,
        childHeight,
        node->getLayout().direction,
        childWidthMeasureMode,
        childHeightMeasureMode,
        availableInnerWidth,
        availableInnerHeight,
        performLayout && !requiresStretchLayout,
        "flex",
        config);
    node->setLayoutHadOverflow(
        node->getLayout().hadOverflow |
        currentRelativeChild->getLayout().hadOverflow);
  }
  return deltaFreeSpace;
}

// It distributes the free space to the flexible items.For those flexible items
// whose min and max constraints are triggered, those flex item's clamped size
// is removed from the remaingfreespace.
static void YGDistributeFreeSpaceFirstPass(
    YGCollectFlexItemsRowValues& collectedFlexItemsValues,
    const YGFlexDirection mainAxis,
    const float mainAxisownerSize,
    const float availableInnerMainDim,
    const float availableInnerWidth) {
  float flexShrinkScaledFactor = 0;
  float flexGrowFactor = 0;
  float baseMainSize = 0;
  float boundMainSize = 0;
  float deltaFreeSpace = 0;

  for (auto currentRelativeChild : collectedFlexItemsValues.relativeChildren) {
    float childFlexBasis = YGUnwrapFloatOptional(YGNodeBoundAxisWithinMinAndMax(
        currentRelativeChild,
        mainAxis,
        YGUnwrapFloatOptional(
            currentRelativeChild->getLayout().computedFlexBasis),
        mainAxisownerSize));

    if (collectedFlexItemsValues.remainingFreeSpace < 0) {
      flexShrinkScaledFactor =
          -currentRelativeChild->resolveFlexShrink() * childFlexBasis;

      // Is this child able to shrink?
      if (!YGFloatIsUndefined(flexShrinkScaledFactor) &&
          flexShrinkScaledFactor != 0) {
        baseMainSize = childFlexBasis +
            collectedFlexItemsValues.remainingFreeSpace /
                collectedFlexItemsValues.totalFlexShrinkScaledFactors *
                flexShrinkScaledFactor;
        boundMainSize = YGNodeBoundAxis(
            currentRelativeChild,
            mainAxis,
            baseMainSize,
            availableInnerMainDim,
            availableInnerWidth);
        if (!YGFloatIsUndefined(baseMainSize) &&
            !YGFloatIsUndefined(boundMainSize) &&
            baseMainSize != boundMainSize) {
          // By excluding this item's size and flex factor from remaining,
          // this item's
          // min/max constraints should also trigger in the second pass
          // resulting in the
          // item's size calculation being identical in the first and second
          // passes.
          deltaFreeSpace += boundMainSize - childFlexBasis;
          collectedFlexItemsValues.totalFlexShrinkScaledFactors -=
              flexShrinkScaledFactor;
        }
      }
    } else if (
        !YGFloatIsUndefined(collectedFlexItemsValues.remainingFreeSpace) &&
        collectedFlexItemsValues.remainingFreeSpace > 0) {
      flexGrowFactor = currentRelativeChild->resolveFlexGrow();

      // Is this child able to grow?
      if (!YGFloatIsUndefined(flexGrowFactor) && flexGrowFactor != 0) {
        baseMainSize = childFlexBasis +
            collectedFlexItemsValues.remainingFreeSpace /
                collectedFlexItemsValues.totalFlexGrowFactors * flexGrowFactor;
        boundMainSize = YGNodeBoundAxis(
            currentRelativeChild,
            mainAxis,
            baseMainSize,
            availableInnerMainDim,
            availableInnerWidth);

        if (!YGFloatIsUndefined(baseMainSize) &&
            !YGFloatIsUndefined(boundMainSize) &&
            baseMainSize != boundMainSize) {
          // By excluding this item's size and flex factor from remaining,
          // this item's
          // min/max constraints should also trigger in the second pass
          // resulting in the
          // item's size calculation being identical in the first and second
          // passes.
          deltaFreeSpace += boundMainSize - childFlexBasis;
          collectedFlexItemsValues.totalFlexGrowFactors -= flexGrowFactor;
        }
      }
    }
  }
  collectedFlexItemsValues.remainingFreeSpace -= deltaFreeSpace;
}

// Do two passes over the flex items to figure out how to distribute the
// remaining space.
// The first pass finds the items whose min/max constraints trigger,
// freezes them at those
// sizes, and excludes those sizes from the remaining space. The second
// pass sets the size
// of each flexible item. It distributes the remaining space amongst the
// items whose min/max
// constraints didn't trigger in pass 1. For the other items, it sets
// their sizes by forcing
// their min/max constraints to trigger again.
//
// This two pass approach for resolving min/max constraints deviates from
// the spec. The
// spec (https://www.w3.org/TR/YG-flexbox-1/#resolve-flexible-lengths)
// describes a process
// that needs to be repeated a variable number of times. The algorithm
// implemented here
// won't handle all cases but it was simpler to implement and it mitigates
// performance
// concerns because we know exactly how many passes it'll do.
//
// At the end of this function the child nodes would have the proper size
// assigned to them.
//
static void YGResolveFlexibleLength(
    const YGNodeRef node,
    YGCollectFlexItemsRowValues& collectedFlexItemsValues,
    const YGFlexDirection mainAxis,
    const YGFlexDirection crossAxis,
    const float mainAxisownerSize,
    const float availableInnerMainDim,
    const float availableInnerCrossDim,
    const float availableInnerWidth,
    const float availableInnerHeight,
    const bool flexBasisOverflows,
    const YGMeasureMode measureModeCrossDim,
    const bool performLayout,
    const YGConfigRef config) {
  const float originalFreeSpace = collectedFlexItemsValues.remainingFreeSpace;
  // First pass: detect the flex items whose min/max constraints trigger
  YGDistributeFreeSpaceFirstPass(
      collectedFlexItemsValues,
      mainAxis,
      mainAxisownerSize,
      availableInnerMainDim,
      availableInnerWidth);

  // Second pass: resolve the sizes of the flexible items
  const float distributedFreeSpace = YGDistributeFreeSpaceSecondPass(
      collectedFlexItemsValues,
      node,
      mainAxis,
      crossAxis,
      mainAxisownerSize,
      availableInnerMainDim,
      availableInnerCrossDim,
      availableInnerWidth,
      availableInnerHeight,
      flexBasisOverflows,
      measureModeCrossDim,
      performLayout,
      config);

  collectedFlexItemsValues.remainingFreeSpace =
      originalFreeSpace - distributedFreeSpace;
}

static void YGJustifyMainAxis(
    const YGNodeRef node,
    YGCollectFlexItemsRowValues& collectedFlexItemsValues,
    const uint32_t& startOfLineIndex,
    const YGFlexDirection& mainAxis,
    const YGFlexDirection& crossAxis,
    const YGMeasureMode& measureModeMainDim,
    const YGMeasureMode& measureModeCrossDim,
    const float& mainAxisownerSize,
    const float& ownerWidth,
    const float& availableInnerMainDim,
    const float& availableInnerCrossDim,
    const float& availableInnerWidth,
    const bool& performLayout) {
  const YGStyle style = node->getStyle();

  // If we are using "at most" rules in the main axis. Calculate the remaining
  // space when constraint by the min size defined for the main axis.
  if (measureModeMainDim == YGMeasureModeAtMost &&
      collectedFlexItemsValues.remainingFreeSpace > 0) {
    if (style.minDimensions[dim[mainAxis]].unit != YGUnitUndefined &&
        !YGResolveValue(style.minDimensions[dim[mainAxis]], mainAxisownerSize)
             .isUndefined()) {
      collectedFlexItemsValues.remainingFreeSpace = YGFloatMax(
          0,
          YGUnwrapFloatOptional(YGResolveValue(
              style.minDimensions[dim[mainAxis]], mainAxisownerSize)) -
              (availableInnerMainDim -
               collectedFlexItemsValues.remainingFreeSpace));
    } else {
      collectedFlexItemsValues.remainingFreeSpace = 0;
    }
  }

  int numberOfAutoMarginsOnCurrentLine = 0;
  for (uint32_t i = startOfLineIndex;
       i < collectedFlexItemsValues.endOfLineIndex;
       i++) {
    const YGNodeRef child = node->getChild(i);
    if (child->getStyle().positionType == YGPositionTypeRelative) {
      if (child->marginLeadingValue(mainAxis).unit == YGUnitAuto) {
        numberOfAutoMarginsOnCurrentLine++;
      }
      if (child->marginTrailingValue(mainAxis).unit == YGUnitAuto) {
        numberOfAutoMarginsOnCurrentLine++;
      }
    }
  }

  // In order to position the elements in the main axis, we have two
  // controls. The space between the beginning and the first element
  // and the space between each two elements.
  float leadingMainDim = 0;
  float betweenMainDim = 0;
  const YGJustify justifyContent = node->getStyle().justifyContent;

  if (numberOfAutoMarginsOnCurrentLine == 0) {
    switch (justifyContent) {
      case YGJustifyCenter:
        leadingMainDim = collectedFlexItemsValues.remainingFreeSpace / 2;
        break;
      case YGJustifyFlexEnd:
        leadingMainDim = collectedFlexItemsValues.remainingFreeSpace;
        break;
      case YGJustifySpaceBetween:
        if (collectedFlexItemsValues.itemsOnLine > 1) {
          betweenMainDim =
              YGFloatMax(collectedFlexItemsValues.remainingFreeSpace, 0) /
              (collectedFlexItemsValues.itemsOnLine - 1);
        } else {
          betweenMainDim = 0;
        }
        break;
      case YGJustifySpaceEvenly:
        // Space is distributed evenly across all elements
        betweenMainDim = collectedFlexItemsValues.remainingFreeSpace /
            (collectedFlexItemsValues.itemsOnLine + 1);
        leadingMainDim = betweenMainDim;
        break;
      case YGJustifySpaceAround:
        // Space on the edges is half of the space between elements
        betweenMainDim = collectedFlexItemsValues.remainingFreeSpace /
            collectedFlexItemsValues.itemsOnLine;
        leadingMainDim = betweenMainDim / 2;
        break;
      case YGJustifyFlexStart:
        break;
    }
  }

  const float leadingPaddingAndBorderMain = YGUnwrapFloatOptional(
      node->getLeadingPaddingAndBorder(mainAxis, ownerWidth));
  collectedFlexItemsValues.mainDim =
      leadingPaddingAndBorderMain + leadingMainDim;
  collectedFlexItemsValues.crossDim = 0;

  for (uint32_t i = startOfLineIndex;
       i < collectedFlexItemsValues.endOfLineIndex;
       i++) {
    const YGNodeRef child = node->getChild(i);
    const YGStyle childStyle = child->getStyle();
    const YGLayout childLayout = child->getLayout();
    if (childStyle.display == YGDisplayNone) {
      continue;
    }
    if (childStyle.positionType == YGPositionTypeAbsolute &&
        child->isLeadingPositionDefined(mainAxis)) {
      if (performLayout) {
        // In case the child is position absolute and has left/top being
        // defined, we override the position to whatever the user said
        // (and margin/border).
        child->setLayoutPosition(
            YGUnwrapFloatOptional(
                child->getLeadingPosition(mainAxis, availableInnerMainDim)) +
                node->getLeadingBorder(mainAxis) +
                YGUnwrapFloatOptional(
                    child->getLeadingMargin(mainAxis, availableInnerWidth)),
            pos[mainAxis]);
      }
    } else {
      // Now that we placed the element, we need to update the variables.
      // We need to do that only for relative elements. Absolute elements
      // do not take part in that phase.
      if (childStyle.positionType == YGPositionTypeRelative) {
        if (child->marginLeadingValue(mainAxis).unit == YGUnitAuto) {
          collectedFlexItemsValues.mainDim +=
              collectedFlexItemsValues.remainingFreeSpace /
              numberOfAutoMarginsOnCurrentLine;
        }

        if (performLayout) {
          child->setLayoutPosition(
              childLayout.position[pos[mainAxis]] +
                  collectedFlexItemsValues.mainDim,
              pos[mainAxis]);
        }

        if (child->marginTrailingValue(mainAxis).unit == YGUnitAuto) {
          collectedFlexItemsValues.mainDim +=
              collectedFlexItemsValues.remainingFreeSpace /
              numberOfAutoMarginsOnCurrentLine;
        }
        bool canSkipFlex =
            !performLayout && measureModeCrossDim == YGMeasureModeExactly;
        if (canSkipFlex) {
          // If we skipped the flex step, then we can't rely on the
          // measuredDims because
          // they weren't computed. This means we can't call
          // YGNodeDimWithMargin.
          collectedFlexItemsValues.mainDim += betweenMainDim +
              YGUnwrapFloatOptional(child->getMarginForAxis(
                  mainAxis, availableInnerWidth)) +
              YGUnwrapFloatOptional(childLayout.computedFlexBasis);
          collectedFlexItemsValues.crossDim = availableInnerCrossDim;
        } else {
          // The main dimension is the sum of all the elements dimension plus
          // the spacing.
          collectedFlexItemsValues.mainDim += betweenMainDim +
              YGNodeDimWithMargin(child, mainAxis, availableInnerWidth);

          // The cross dimension is the max of the elements dimension since
          // there can only be one element in that cross dimension.
          collectedFlexItemsValues.crossDim = YGFloatMax(
              collectedFlexItemsValues.crossDim,
              YGNodeDimWithMargin(child, crossAxis, availableInnerWidth));
        }
      } else if (performLayout) {
        child->setLayoutPosition(
            childLayout.position[pos[mainAxis]] +
                node->getLeadingBorder(mainAxis) + leadingMainDim,
            pos[mainAxis]);
      }
    }
  }
  collectedFlexItemsValues.mainDim += YGUnwrapFloatOptional(
      node->getTrailingPaddingAndBorder(mainAxis, ownerWidth));
}

//
// This is the main routine that implements a subset of the flexbox layout
// algorithm
// described in the W3C YG documentation: https://www.w3.org/TR/YG3-flexbox/.
//
// Limitations of this algorithm, compared to the full standard:
//  * Display property is always assumed to be 'flex' except for Text nodes,
//  which
//    are assumed to be 'inline-flex'.
//  * The 'zIndex' property (or any form of z ordering) is not supported. Nodes
//  are
//    stacked in document order.
//  * The 'order' property is not supported. The order of flex items is always
//  defined
//    by document order.
//  * The 'visibility' property is always assumed to be 'visible'. Values of
//  'collapse'
//    and 'hidden' are not supported.
//  * There is no support for forced breaks.
//  * It does not support vertical inline directions (top-to-bottom or
//  bottom-to-top text).
//
// Deviations from standard:
//  * Section 4.5 of the spec indicates that all flex items have a default
//  minimum
//    main size. For text blocks, for example, this is the width of the widest
//    word.
//    Calculating the minimum width is expensive, so we forego it and assume a
//    default
//    minimum main size of 0.
//  * Min/Max sizes in the main axis are not honored when resolving flexible
//  lengths.
//  * The spec indicates that the default value for 'flexDirection' is 'row',
//  but
//    the algorithm below assumes a default of 'column'.
//
// Input parameters:
//    - node: current node to be sized and layed out
//    - availableWidth & availableHeight: available size to be used for sizing
//    the node
//      or YGUndefined if the size is not available; interpretation depends on
//      layout
//      flags
//    - ownerDirection: the inline (text) direction within the owner
//    (left-to-right or
//      right-to-left)
//    - widthMeasureMode: indicates the sizing rules for the width (see below
//    for explanation)
//    - heightMeasureMode: indicates the sizing rules for the height (see below
//    for explanation)
//    - performLayout: specifies whether the caller is interested in just the
//    dimensions
//      of the node or it requires the entire node and its subtree to be layed
//      out
//      (with final positions)
//
// Details:
//    This routine is called recursively to lay out subtrees of flexbox
//    elements. It uses the
//    information in node.style, which is treated as a read-only input. It is
//    responsible for
//    setting the layout.direction and layout.measuredDimensions fields for the
//    input node as well
//    as the layout.position and layout.lineIndex fields for its child nodes.
//    The
//    layout.measuredDimensions field includes any border or padding for the
//    node but does
//    not include margins.
//
//    The spec describes four different layout modes: "fill available", "max
//    content", "min
//    content",
//    and "fit content". Of these, we don't use "min content" because we don't
//    support default
//    minimum main sizes (see above for details). Each of our measure modes maps
//    to a layout mode
//    from the spec (https://www.w3.org/TR/YG3-sizing/#terms):
//      - YGMeasureModeUndefined: max content
//      - YGMeasureModeExactly: fill available
//      - YGMeasureModeAtMost: fit content
//
//    When calling YGNodelayoutImpl and YGLayoutNodeInternal, if the caller passes
//    an available size of
//    undefined then it must also pass a measure mode of YGMeasureModeUndefined
//    in that dimension.
//
static void YGNodelayoutImpl(const YGNodeRef node,
                             const float availableWidth,
                             const float availableHeight,
                             const YGDirection ownerDirection,
                             const YGMeasureMode widthMeasureMode,
                             const YGMeasureMode heightMeasureMode,
                             const float ownerWidth,
                             const float ownerHeight,
                             const bool performLayout,
                             const YGConfigRef config) {
  YGAssertWithNode(node,
                   YGFloatIsUndefined(availableWidth) ? widthMeasureMode == YGMeasureModeUndefined
                                                      : true,
                   "availableWidth is indefinite so widthMeasureMode must be "
                   "YGMeasureModeUndefined");
  YGAssertWithNode(node,
                   YGFloatIsUndefined(availableHeight) ? heightMeasureMode == YGMeasureModeUndefined
                                                       : true,
                   "availableHeight is indefinite so heightMeasureMode must be "
                   "YGMeasureModeUndefined");

  // Set the resolved resolution in the node's layout.
  const YGDirection direction = node->resolveDirection(ownerDirection);
  node->setLayoutDirection(direction);

  const YGFlexDirection flexRowDirection = YGResolveFlexDirection(YGFlexDirectionRow, direction);
  const YGFlexDirection flexColumnDirection =
      YGResolveFlexDirection(YGFlexDirectionColumn, direction);

  node->setLayoutMargin(
      YGUnwrapFloatOptional(
          node->getLeadingMargin(flexRowDirection, ownerWidth)),
      YGEdgeStart);
  node->setLayoutMargin(
      YGUnwrapFloatOptional(
          node->getTrailingMargin(flexRowDirection, ownerWidth)),
      YGEdgeEnd);
  node->setLayoutMargin(
      YGUnwrapFloatOptional(
          node->getLeadingMargin(flexColumnDirection, ownerWidth)),
      YGEdgeTop);
  node->setLayoutMargin(
      YGUnwrapFloatOptional(
          node->getTrailingMargin(flexColumnDirection, ownerWidth)),
      YGEdgeBottom);

  node->setLayoutBorder(node->getLeadingBorder(flexRowDirection), YGEdgeStart);
  node->setLayoutBorder(node->getTrailingBorder(flexRowDirection), YGEdgeEnd);
  node->setLayoutBorder(node->getLeadingBorder(flexColumnDirection), YGEdgeTop);
  node->setLayoutBorder(
      node->getTrailingBorder(flexColumnDirection), YGEdgeBottom);

  node->setLayoutPadding(
      YGUnwrapFloatOptional(
          node->getLeadingPadding(flexRowDirection, ownerWidth)),
      YGEdgeStart);
  node->setLayoutPadding(
      YGUnwrapFloatOptional(
          node->getTrailingPadding(flexRowDirection, ownerWidth)),
      YGEdgeEnd);
  node->setLayoutPadding(
      YGUnwrapFloatOptional(
          node->getLeadingPadding(flexColumnDirection, ownerWidth)),
      YGEdgeTop);
  node->setLayoutPadding(
      YGUnwrapFloatOptional(
          node->getTrailingPadding(flexColumnDirection, ownerWidth)),
      YGEdgeBottom);

  if (node->getMeasure() != nullptr) {
    YGNodeWithMeasureFuncSetMeasuredDimensions(node,
                                               availableWidth,
                                               availableHeight,
                                               widthMeasureMode,
                                               heightMeasureMode,
                                               ownerWidth,
                                               ownerHeight);
    return;
  }

  const uint32_t childCount = YGNodeGetChildCount(node);
  if (childCount == 0) {
    YGNodeEmptyContainerSetMeasuredDimensions(node,
                                              availableWidth,
                                              availableHeight,
                                              widthMeasureMode,
                                              heightMeasureMode,
                                              ownerWidth,
                                              ownerHeight);
    return;
  }

  // If we're not being asked to perform a full layout we can skip the algorithm if we already know
  // the size
  if (!performLayout && YGNodeFixedSizeSetMeasuredDimensions(node,
                                                             availableWidth,
                                                             availableHeight,
                                                             widthMeasureMode,
                                                             heightMeasureMode,
                                                             ownerWidth,
                                                             ownerHeight)) {
    return;
  }

  // At this point we know we're going to perform work. Ensure that each child has a mutable copy.
  node->cloneChildrenIfNeeded();
  // Reset layout flags, as they could have changed.
  node->setLayoutHadOverflow(false);

  // STEP 1: CALCULATE VALUES FOR REMAINDER OF ALGORITHM
  const YGFlexDirection mainAxis =
      YGResolveFlexDirection(node->getStyle().flexDirection, direction);
  const YGFlexDirection crossAxis = YGFlexDirectionCross(mainAxis, direction);
  const bool isMainAxisRow = YGFlexDirectionIsRow(mainAxis);
  const bool isNodeFlexWrap = node->getStyle().flexWrap != YGWrapNoWrap;

  const float mainAxisownerSize = isMainAxisRow ? ownerWidth : ownerHeight;
  const float crossAxisownerSize = isMainAxisRow ? ownerHeight : ownerWidth;

  const float leadingPaddingAndBorderCross = YGUnwrapFloatOptional(
      node->getLeadingPaddingAndBorder(crossAxis, ownerWidth));
  const float paddingAndBorderAxisMain = YGNodePaddingAndBorderForAxis(node, mainAxis, ownerWidth);
  const float paddingAndBorderAxisCross =
      YGNodePaddingAndBorderForAxis(node, crossAxis, ownerWidth);

  YGMeasureMode measureModeMainDim = isMainAxisRow ? widthMeasureMode : heightMeasureMode;
  YGMeasureMode measureModeCrossDim = isMainAxisRow ? heightMeasureMode : widthMeasureMode;

  const float paddingAndBorderAxisRow =
      isMainAxisRow ? paddingAndBorderAxisMain : paddingAndBorderAxisCross;
  const float paddingAndBorderAxisColumn =
      isMainAxisRow ? paddingAndBorderAxisCross : paddingAndBorderAxisMain;

  const float marginAxisRow = YGUnwrapFloatOptional(
      node->getMarginForAxis(YGFlexDirectionRow, ownerWidth));
  const float marginAxisColumn = YGUnwrapFloatOptional(
      node->getMarginForAxis(YGFlexDirectionColumn, ownerWidth));

  const float minInnerWidth =
      YGUnwrapFloatOptional(YGResolveValue(node->getStyle().minDimensions[YGDimensionWidth], ownerWidth)) -
      paddingAndBorderAxisRow;
  const float maxInnerWidth =
      YGUnwrapFloatOptional(YGResolveValue(node->getStyle().maxDimensions[YGDimensionWidth], ownerWidth)) -
      paddingAndBorderAxisRow;
  const float minInnerHeight =
      YGUnwrapFloatOptional(YGResolveValue(node->getStyle().minDimensions[YGDimensionHeight], ownerHeight)) -
      paddingAndBorderAxisColumn;
  const float maxInnerHeight =
      YGUnwrapFloatOptional(YGResolveValue(
          node->getStyle().maxDimensions[YGDimensionHeight], ownerHeight)) -
      paddingAndBorderAxisColumn;

  const float minInnerMainDim = isMainAxisRow ? minInnerWidth : minInnerHeight;
  const float maxInnerMainDim = isMainAxisRow ? maxInnerWidth : maxInnerHeight;

  // STEP 2: DETERMINE AVAILABLE SIZE IN MAIN AND CROSS DIRECTIONS

  float availableInnerWidth = YGNodeCalculateAvailableInnerDim(
      node, YGFlexDirectionRow, availableWidth, ownerWidth);
  float availableInnerHeight = YGNodeCalculateAvailableInnerDim(
      node, YGFlexDirectionColumn, availableHeight, ownerHeight);

  float availableInnerMainDim =
      isMainAxisRow ? availableInnerWidth : availableInnerHeight;
  const float availableInnerCrossDim =
      isMainAxisRow ? availableInnerHeight : availableInnerWidth;

  float totalOuterFlexBasis = 0;

  // STEP 3: DETERMINE FLEX BASIS FOR EACH ITEM

  YGNodeComputeFlexBasisForChildren(
      node,
      availableInnerWidth,
      availableInnerHeight,
      widthMeasureMode,
      heightMeasureMode,
      direction,
      mainAxis,
      config,
      performLayout,
      totalOuterFlexBasis);

  const bool flexBasisOverflows = measureModeMainDim == YGMeasureModeUndefined
      ? false
      : totalOuterFlexBasis > availableInnerMainDim;
  if (isNodeFlexWrap && flexBasisOverflows &&
      measureModeMainDim == YGMeasureModeAtMost) {
    measureModeMainDim = YGMeasureModeExactly;
  }
  // STEP 4: COLLECT FLEX ITEMS INTO FLEX LINES

  // Indexes of children that represent the first and last items in the line.
  uint32_t startOfLineIndex = 0;
  uint32_t endOfLineIndex = 0;

  // Number of lines.
  uint32_t lineCount = 0;

  // Accumulated cross dimensions of all lines so far.
  float totalLineCrossDim = 0;

  // Max main dimension of all the lines.
  float maxLineMainDim = 0;
  YGCollectFlexItemsRowValues collectedFlexItemsValues;
  for (; endOfLineIndex < childCount;
       lineCount++, startOfLineIndex = endOfLineIndex) {
    collectedFlexItemsValues = YGCalculateCollectFlexItemsRowValues(
        node,
        ownerDirection,
        mainAxisownerSize,
        availableInnerWidth,
        availableInnerMainDim,
        startOfLineIndex,
        lineCount);
    endOfLineIndex = collectedFlexItemsValues.endOfLineIndex;

    // If we don't need to measure the cross axis, we can skip the entire flex
    // step.
    const bool canSkipFlex =
        !performLayout && measureModeCrossDim == YGMeasureModeExactly;

    // STEP 5: RESOLVING FLEXIBLE LENGTHS ON MAIN AXIS
    // Calculate the remaining available space that needs to be allocated.
    // If the main dimension size isn't known, it is computed based on
    // the line length, so there's no more space left to distribute.

    bool sizeBasedOnContent = false;
    // If we don't measure with exact main dimension we want to ensure we don't violate min and max
    if (measureModeMainDim != YGMeasureModeExactly) {
      if (!YGFloatIsUndefined(minInnerMainDim) &&
          collectedFlexItemsValues.sizeConsumedOnCurrentLine <
              minInnerMainDim) {
        availableInnerMainDim = minInnerMainDim;
      } else if (
          !YGFloatIsUndefined(maxInnerMainDim) &&
          collectedFlexItemsValues.sizeConsumedOnCurrentLine >
              maxInnerMainDim) {
        availableInnerMainDim = maxInnerMainDim;
      } else {
        if (!node->getConfig()->useLegacyStretchBehaviour &&
            ((YGFloatIsUndefined(
                  collectedFlexItemsValues.totalFlexGrowFactors) &&
              collectedFlexItemsValues.totalFlexGrowFactors == 0) ||
             (YGFloatIsUndefined(node->resolveFlexGrow()) &&
              node->resolveFlexGrow() == 0))) {
          // If we don't have any children to flex or we can't flex the node
          // itself, space we've used is all space we need. Root node also
          // should be shrunk to minimum
          availableInnerMainDim =
              collectedFlexItemsValues.sizeConsumedOnCurrentLine;
        }

        if (node->getConfig()->useLegacyStretchBehaviour) {
          node->setLayoutDidUseLegacyFlag(true);
        }
        sizeBasedOnContent = !node->getConfig()->useLegacyStretchBehaviour;
      }
    }

    if (!sizeBasedOnContent && !YGFloatIsUndefined(availableInnerMainDim)) {
      collectedFlexItemsValues.remainingFreeSpace = availableInnerMainDim -
          collectedFlexItemsValues.sizeConsumedOnCurrentLine;
    } else if (collectedFlexItemsValues.sizeConsumedOnCurrentLine < 0) {
      // availableInnerMainDim is indefinite which means the node is being sized based on its
      // content.
      // sizeConsumedOnCurrentLine is negative which means the node will allocate 0 points for
      // its content. Consequently, remainingFreeSpace is 0 - sizeConsumedOnCurrentLine.
      collectedFlexItemsValues.remainingFreeSpace =
          -collectedFlexItemsValues.sizeConsumedOnCurrentLine;
    }

    if (!canSkipFlex) {
      YGResolveFlexibleLength(
          node,
          collectedFlexItemsValues,
          mainAxis,
          crossAxis,
          mainAxisownerSize,
          availableInnerMainDim,
          availableInnerCrossDim,
          availableInnerWidth,
          availableInnerHeight,
          flexBasisOverflows,
          measureModeCrossDim,
          performLayout,
          config);
    }

    node->setLayoutHadOverflow(
        node->getLayout().hadOverflow |
        (collectedFlexItemsValues.remainingFreeSpace < 0));

    // STEP 6: MAIN-AXIS JUSTIFICATION & CROSS-AXIS SIZE DETERMINATION

    // At this point, all the children have their dimensions set in the main
    // axis.
    // Their dimensions are also set in the cross axis with the exception of
    // items
    // that are aligned "stretch". We need to compute these stretch values and
    // set the final positions.

    YGJustifyMainAxis(
        node,
        collectedFlexItemsValues,
        startOfLineIndex,
        mainAxis,
        crossAxis,
        measureModeMainDim,
        measureModeCrossDim,
        mainAxisownerSize,
        ownerWidth,
        availableInnerMainDim,
        availableInnerCrossDim,
        availableInnerWidth,
        performLayout);

    float containerCrossAxis = availableInnerCrossDim;
    if (measureModeCrossDim == YGMeasureModeUndefined ||
        measureModeCrossDim == YGMeasureModeAtMost) {
      // Compute the cross axis from the max cross dimension of the children.
      containerCrossAxis =
          YGNodeBoundAxis(
              node,
              crossAxis,
              collectedFlexItemsValues.crossDim + paddingAndBorderAxisCross,
              crossAxisownerSize,
              ownerWidth) -
          paddingAndBorderAxisCross;
    }

    // If there's no flex wrap, the cross dimension is defined by the container.
    if (!isNodeFlexWrap && measureModeCrossDim == YGMeasureModeExactly) {
      collectedFlexItemsValues.crossDim = availableInnerCrossDim;
    }

    // Clamp to the min/max size specified on the container.
    collectedFlexItemsValues.crossDim =
        YGNodeBoundAxis(
            node,
            crossAxis,
            collectedFlexItemsValues.crossDim + paddingAndBorderAxisCross,
            crossAxisownerSize,
            ownerWidth) -
        paddingAndBorderAxisCross;

    // STEP 7: CROSS-AXIS ALIGNMENT
    // We can skip child alignment if we're just measuring the container.
    if (performLayout) {
      for (uint32_t i = startOfLineIndex; i < endOfLineIndex; i++) {
        const YGNodeRef child = node->getChild(i);
        if (child->getStyle().display == YGDisplayNone) {
          continue;
        }
        if (child->getStyle().positionType == YGPositionTypeAbsolute) {
          // If the child is absolutely positioned and has a
          // top/left/bottom/right set, override
          // all the previously computed positions to set it correctly.
          const bool isChildLeadingPosDefined =
              child->isLeadingPositionDefined(crossAxis);
          if (isChildLeadingPosDefined) {
            child->setLayoutPosition(
                YGUnwrapFloatOptional(child->getLeadingPosition(
                    crossAxis, availableInnerCrossDim)) +
                    node->getLeadingBorder(crossAxis) +
                    YGUnwrapFloatOptional(child->getLeadingMargin(
                        crossAxis, availableInnerWidth)),
                pos[crossAxis]);
          }
          // If leading position is not defined or calculations result in Nan, default to border + margin
          if (!isChildLeadingPosDefined ||
              YGFloatIsUndefined(child->getLayout().position[pos[crossAxis]])) {
            child->setLayoutPosition(
                node->getLeadingBorder(crossAxis) +
                    YGUnwrapFloatOptional(child->getLeadingMargin(
                        crossAxis, availableInnerWidth)),
                pos[crossAxis]);
          }
        } else {
          float leadingCrossDim = leadingPaddingAndBorderCross;

          // For a relative children, we're either using alignItems (owner) or
          // alignSelf (child) in order to determine the position in the cross
          // axis
          const YGAlign alignItem = YGNodeAlignItem(node, child);

          // If the child uses align stretch, we need to lay it out one more
          // time, this time
          // forcing the cross-axis size to be the computed cross size for the
          // current line.
          if (alignItem == YGAlignStretch &&
              child->marginLeadingValue(crossAxis).unit != YGUnitAuto &&
              child->marginTrailingValue(crossAxis).unit != YGUnitAuto) {
            // If the child defines a definite size for its cross axis, there's
            // no need to stretch.
            if (!YGNodeIsStyleDimDefined(child, crossAxis, availableInnerCrossDim)) {
              float childMainSize =
                  child->getLayout().measuredDimensions[dim[mainAxis]];
              float childCrossSize =
                  !child->getStyle().aspectRatio.isUndefined()
                  ? ((YGUnwrapFloatOptional(child->getMarginForAxis(
                          crossAxis, availableInnerWidth)) +
                      (isMainAxisRow ? childMainSize /
                               child->getStyle().aspectRatio.getValue()
                                     : childMainSize *
                               child->getStyle().aspectRatio.getValue())))
                  : collectedFlexItemsValues.crossDim;

              childMainSize += YGUnwrapFloatOptional(
                  child->getMarginForAxis(mainAxis, availableInnerWidth));

              YGMeasureMode childMainMeasureMode = YGMeasureModeExactly;
              YGMeasureMode childCrossMeasureMode = YGMeasureModeExactly;
              YGConstrainMaxSizeForMode(child,
                                        mainAxis,
                                        availableInnerMainDim,
                                        availableInnerWidth,
                                        &childMainMeasureMode,
                                        &childMainSize);
              YGConstrainMaxSizeForMode(child,
                                        crossAxis,
                                        availableInnerCrossDim,
                                        availableInnerWidth,
                                        &childCrossMeasureMode,
                                        &childCrossSize);

              const float childWidth = isMainAxisRow ? childMainSize : childCrossSize;
              const float childHeight = !isMainAxisRow ? childMainSize : childCrossSize;

              const YGMeasureMode childWidthMeasureMode =
                  YGFloatIsUndefined(childWidth) ? YGMeasureModeUndefined
                                                 : YGMeasureModeExactly;
              const YGMeasureMode childHeightMeasureMode =
                  YGFloatIsUndefined(childHeight) ? YGMeasureModeUndefined
                                                  : YGMeasureModeExactly;

              YGLayoutNodeInternal(
                  child,
                  childWidth,
                  childHeight,
                  direction,
                  childWidthMeasureMode,
                  childHeightMeasureMode,
                  availableInnerWidth,
                  availableInnerHeight,
                  true,
                  "stretch",
                  config);
            }
          } else {
            const float remainingCrossDim = containerCrossAxis -
                YGNodeDimWithMargin(child, crossAxis, availableInnerWidth);

            if (child->marginLeadingValue(crossAxis).unit == YGUnitAuto &&
                child->marginTrailingValue(crossAxis).unit == YGUnitAuto) {
              leadingCrossDim += YGFloatMax(0.0f, remainingCrossDim / 2);
            } else if (
                child->marginTrailingValue(crossAxis).unit == YGUnitAuto) {
              // No-Op
            } else if (
                child->marginLeadingValue(crossAxis).unit == YGUnitAuto) {
              leadingCrossDim += YGFloatMax(0.0f, remainingCrossDim);
            } else if (alignItem == YGAlignFlexStart) {
              // No-Op
            } else if (alignItem == YGAlignCenter) {
              leadingCrossDim += remainingCrossDim / 2;
            } else {
              leadingCrossDim += remainingCrossDim;
            }
          }
          // And we apply the position
          child->setLayoutPosition(
              child->getLayout().position[pos[crossAxis]] + totalLineCrossDim +
                  leadingCrossDim,
              pos[crossAxis]);
        }
      }
    }

    totalLineCrossDim += collectedFlexItemsValues.crossDim;
    maxLineMainDim =
        YGFloatMax(maxLineMainDim, collectedFlexItemsValues.mainDim);
  }

  // STEP 8: MULTI-LINE CONTENT ALIGNMENT
  if (performLayout && (lineCount > 1 || YGIsBaselineLayout(node)) &&
      !YGFloatIsUndefined(availableInnerCrossDim)) {
    const float remainingAlignContentDim = availableInnerCrossDim - totalLineCrossDim;

    float crossDimLead = 0;
    float currentLead = leadingPaddingAndBorderCross;

    switch (node->getStyle().alignContent) {
      case YGAlignFlexEnd:
        currentLead += remainingAlignContentDim;
        break;
      case YGAlignCenter:
        currentLead += remainingAlignContentDim / 2;
        break;
      case YGAlignStretch:
        if (availableInnerCrossDim > totalLineCrossDim) {
          crossDimLead = remainingAlignContentDim / lineCount;
        }
        break;
      case YGAlignSpaceAround:
        if (availableInnerCrossDim > totalLineCrossDim) {
          currentLead += remainingAlignContentDim / (2 * lineCount);
          if (lineCount > 1) {
            crossDimLead = remainingAlignContentDim / lineCount;
          }
        } else {
          currentLead += remainingAlignContentDim / 2;
        }
        break;
      case YGAlignSpaceBetween:
        if (availableInnerCrossDim > totalLineCrossDim && lineCount > 1) {
          crossDimLead = remainingAlignContentDim / (lineCount - 1);
        }
        break;
      case YGAlignAuto:
      case YGAlignFlexStart:
      case YGAlignBaseline:
        break;
    }

    uint32_t endIndex = 0;
    for (uint32_t i = 0; i < lineCount; i++) {
      const uint32_t startIndex = endIndex;
      uint32_t ii;

      // compute the line's height and find the endIndex
      float lineHeight = 0;
      float maxAscentForCurrentLine = 0;
      float maxDescentForCurrentLine = 0;
      for (ii = startIndex; ii < childCount; ii++) {
        const YGNodeRef child = node->getChild(ii);
        if (child->getStyle().display == YGDisplayNone) {
          continue;
        }
        if (child->getStyle().positionType == YGPositionTypeRelative) {
          if (child->getLineIndex() != i) {
            break;
          }
          if (YGNodeIsLayoutDimDefined(child, crossAxis)) {
            lineHeight = YGFloatMax(
                lineHeight,
                child->getLayout().measuredDimensions[dim[crossAxis]] +
                    YGUnwrapFloatOptional(child->getMarginForAxis(
                        crossAxis, availableInnerWidth)));
          }
          if (YGNodeAlignItem(node, child) == YGAlignBaseline) {
            const float ascent = YGBaseline(child) +
                YGUnwrapFloatOptional(child->getLeadingMargin(
                    YGFlexDirectionColumn, availableInnerWidth));
            const float descent =
                child->getLayout().measuredDimensions[YGDimensionHeight] +
                YGUnwrapFloatOptional(child->getMarginForAxis(
                    YGFlexDirectionColumn, availableInnerWidth)) -
                ascent;
            maxAscentForCurrentLine =
                YGFloatMax(maxAscentForCurrentLine, ascent);
            maxDescentForCurrentLine =
                YGFloatMax(maxDescentForCurrentLine, descent);
            lineHeight = YGFloatMax(
                lineHeight, maxAscentForCurrentLine + maxDescentForCurrentLine);
          }
        }
      }
      endIndex = ii;
      lineHeight += crossDimLead;

      if (performLayout) {
        for (ii = startIndex; ii < endIndex; ii++) {
          const YGNodeRef child = node->getChild(ii);
          if (child->getStyle().display == YGDisplayNone) {
            continue;
          }
          if (child->getStyle().positionType == YGPositionTypeRelative) {
            switch (YGNodeAlignItem(node, child)) {
              case YGAlignFlexStart: {
                child->setLayoutPosition(
                    currentLead +
                        YGUnwrapFloatOptional(child->getLeadingMargin(
                            crossAxis, availableInnerWidth)),
                    pos[crossAxis]);
                break;
              }
              case YGAlignFlexEnd: {
                child->setLayoutPosition(
                    currentLead + lineHeight -
                        YGUnwrapFloatOptional(child->getTrailingMargin(
                            crossAxis, availableInnerWidth)) -
                        child->getLayout().measuredDimensions[dim[crossAxis]],
                    pos[crossAxis]);
                break;
              }
              case YGAlignCenter: {
                float childHeight =
                    child->getLayout().measuredDimensions[dim[crossAxis]];

                child->setLayoutPosition(
                    currentLead + (lineHeight - childHeight) / 2,
                    pos[crossAxis]);
                break;
              }
              case YGAlignStretch: {
                child->setLayoutPosition(
                    currentLead +
                        YGUnwrapFloatOptional(child->getLeadingMargin(
                            crossAxis, availableInnerWidth)),
                    pos[crossAxis]);

                // Remeasure child with the line height as it as been only measured with the
                // owners height yet.
                if (!YGNodeIsStyleDimDefined(child, crossAxis, availableInnerCrossDim)) {
                  const float childWidth = isMainAxisRow
                      ? (child->getLayout()
                             .measuredDimensions[YGDimensionWidth] +
                         YGUnwrapFloatOptional(child->getMarginForAxis(
                             mainAxis, availableInnerWidth)))
                      : lineHeight;

                  const float childHeight = !isMainAxisRow
                      ? (child->getLayout()
                             .measuredDimensions[YGDimensionHeight] +
                         YGUnwrapFloatOptional(child->getMarginForAxis(
                             crossAxis, availableInnerWidth)))
                      : lineHeight;

                  if (!(YGFloatsEqual(
                            childWidth,
                            child->getLayout()
                                .measuredDimensions[YGDimensionWidth]) &&
                        YGFloatsEqual(
                            childHeight,
                            child->getLayout()
                                .measuredDimensions[YGDimensionHeight]))) {
                    YGLayoutNodeInternal(child,
                                         childWidth,
                                         childHeight,
                                         direction,
                                         YGMeasureModeExactly,
                                         YGMeasureModeExactly,
                                         availableInnerWidth,
                                         availableInnerHeight,
                                         true,
                                         "multiline-stretch",
                                         config);
                  }
                }
                break;
              }
              case YGAlignBaseline: {
                child->setLayoutPosition(
                    currentLead + maxAscentForCurrentLine - YGBaseline(child) +
                        YGUnwrapFloatOptional(child->getLeadingPosition(
                            YGFlexDirectionColumn, availableInnerCrossDim)),
                    YGEdgeTop);

                break;
              }
              case YGAlignAuto:
              case YGAlignSpaceBetween:
              case YGAlignSpaceAround:
                break;
            }
          }
        }
      }

      currentLead += lineHeight;
    }
  }

  // STEP 9: COMPUTING FINAL DIMENSIONS

  node->setLayoutMeasuredDimension(
      YGNodeBoundAxis(
          node,
          YGFlexDirectionRow,
          availableWidth - marginAxisRow,
          ownerWidth,
          ownerWidth),
      YGDimensionWidth);

  node->setLayoutMeasuredDimension(
      YGNodeBoundAxis(
          node,
          YGFlexDirectionColumn,
          availableHeight - marginAxisColumn,
          ownerHeight,
          ownerWidth),
      YGDimensionHeight);

  // If the user didn't specify a width or height for the node, set the
  // dimensions based on the children.
  if (measureModeMainDim == YGMeasureModeUndefined ||
      (node->getStyle().overflow != YGOverflowScroll &&
       measureModeMainDim == YGMeasureModeAtMost)) {
    // Clamp the size to the min/max size, if specified, and make sure it
    // doesn't go below the padding and border amount.
    node->setLayoutMeasuredDimension(
        YGNodeBoundAxis(
            node, mainAxis, maxLineMainDim, mainAxisownerSize, ownerWidth),
        dim[mainAxis]);

  } else if (
      measureModeMainDim == YGMeasureModeAtMost &&
      node->getStyle().overflow == YGOverflowScroll) {
    node->setLayoutMeasuredDimension(
        YGFloatMax(
            YGFloatMin(
                availableInnerMainDim + paddingAndBorderAxisMain,
                YGUnwrapFloatOptional(YGNodeBoundAxisWithinMinAndMax(
                    node, mainAxis, maxLineMainDim, mainAxisownerSize))),
            paddingAndBorderAxisMain),
        dim[mainAxis]);
  }

  if (measureModeCrossDim == YGMeasureModeUndefined ||
      (node->getStyle().overflow != YGOverflowScroll &&
       measureModeCrossDim == YGMeasureModeAtMost)) {
    // Clamp the size to the min/max size, if specified, and make sure it
    // doesn't go below the padding and border amount.

    node->setLayoutMeasuredDimension(
        YGNodeBoundAxis(
            node,
            crossAxis,
            totalLineCrossDim + paddingAndBorderAxisCross,
            crossAxisownerSize,
            ownerWidth),
        dim[crossAxis]);

  } else if (
      measureModeCrossDim == YGMeasureModeAtMost &&
      node->getStyle().overflow == YGOverflowScroll) {
    node->setLayoutMeasuredDimension(
        YGFloatMax(
            YGFloatMin(
                availableInnerCrossDim + paddingAndBorderAxisCross,
                YGUnwrapFloatOptional(YGNodeBoundAxisWithinMinAndMax(
                    node,
                    crossAxis,
                    totalLineCrossDim + paddingAndBorderAxisCross,
                    crossAxisownerSize))),
            paddingAndBorderAxisCross),
        dim[crossAxis]);
  }

  // As we only wrapped in normal direction yet, we need to reverse the positions on wrap-reverse.
  if (performLayout && node->getStyle().flexWrap == YGWrapWrapReverse) {
    for (uint32_t i = 0; i < childCount; i++) {
      const YGNodeRef child = YGNodeGetChild(node, i);
      if (child->getStyle().positionType == YGPositionTypeRelative) {
        child->setLayoutPosition(
            node->getLayout().measuredDimensions[dim[crossAxis]] -
                child->getLayout().position[pos[crossAxis]] -
                child->getLayout().measuredDimensions[dim[crossAxis]],
            pos[crossAxis]);
      }
    }
  }

  if (performLayout) {
    // STEP 10: SIZING AND POSITIONING ABSOLUTE CHILDREN
    for (auto child : node->getChildren()) {
      if (child->getStyle().positionType != YGPositionTypeAbsolute) {
        continue;
      }
      YGNodeAbsoluteLayoutChild(
          node,
          child,
          availableInnerWidth,
          isMainAxisRow ? measureModeMainDim : measureModeCrossDim,
          availableInnerHeight,
          direction,
          config);
    }

    // STEP 11: SETTING TRAILING POSITIONS FOR CHILDREN
    const bool needsMainTrailingPos =
        mainAxis == YGFlexDirectionRowReverse || mainAxis == YGFlexDirectionColumnReverse;
    const bool needsCrossTrailingPos =
        crossAxis == YGFlexDirectionRowReverse || crossAxis == YGFlexDirectionColumnReverse;

    // Set trailing position if necessary.
    if (needsMainTrailingPos || needsCrossTrailingPos) {
      for (uint32_t i = 0; i < childCount; i++) {
        const YGNodeRef child = node->getChild(i);
        if (child->getStyle().display == YGDisplayNone) {
          continue;
        }
        if (needsMainTrailingPos) {
          YGNodeSetChildTrailingPosition(node, child, mainAxis);
        }

        if (needsCrossTrailingPos) {
          YGNodeSetChildTrailingPosition(node, child, crossAxis);
        }
      }
    }
  }
}

bool gPrintTree = false;
bool gPrintChanges = false;
bool gPrintSkips = false;

static const char *spacer = "                                                            ";

static const char *YGSpacer(const unsigned long level) {
  const size_t spacerLen = strlen(spacer);
  if (level > spacerLen) {
    return &spacer[0];
  } else {
    return &spacer[spacerLen - level];
  }
}

static const char *YGMeasureModeName(const YGMeasureMode mode, const bool performLayout) {
  const char *kMeasureModeNames[YGMeasureModeCount] = {"UNDEFINED", "EXACTLY", "AT_MOST"};
  const char *kLayoutModeNames[YGMeasureModeCount] = {"LAY_UNDEFINED",
                                                      "LAY_EXACTLY",
                                                      "LAY_AT_"
                                                      "MOST"};

  if (mode >= YGMeasureModeCount) {
    return "";
  }

  return performLayout ? kLayoutModeNames[mode] : kMeasureModeNames[mode];
}

static inline bool YGMeasureModeSizeIsExactAndMatchesOldMeasuredSize(YGMeasureMode sizeMode,
                                                                     float size,
                                                                     float lastComputedSize) {
  return sizeMode == YGMeasureModeExactly && YGFloatsEqual(size, lastComputedSize);
}

static inline bool YGMeasureModeOldSizeIsUnspecifiedAndStillFits(YGMeasureMode sizeMode,
                                                                 float size,
                                                                 YGMeasureMode lastSizeMode,
                                                                 float lastComputedSize) {
  return sizeMode == YGMeasureModeAtMost && lastSizeMode == YGMeasureModeUndefined &&
         (size >= lastComputedSize || YGFloatsEqual(size, lastComputedSize));
}

static inline bool YGMeasureModeNewMeasureSizeIsStricterAndStillValid(YGMeasureMode sizeMode,
                                                                      float size,
                                                                      YGMeasureMode lastSizeMode,
                                                                      float lastSize,
                                                                      float lastComputedSize) {
  return lastSizeMode == YGMeasureModeAtMost &&
      sizeMode == YGMeasureModeAtMost && !YGFloatIsUndefined(lastSize) &&
      !YGFloatIsUndefined(size) && !YGFloatIsUndefined(lastComputedSize) &&
      lastSize > size &&
      (lastComputedSize <= size || YGFloatsEqual(size, lastComputedSize));
}

float YGRoundValueToPixelGrid(const float value,
                              const float pointScaleFactor,
                              const bool forceCeil,
                              const bool forceFloor) {
  float scaledValue = value * pointScaleFactor;
  float fractial = fmodf(scaledValue, 1.0f);
  if (YGFloatsEqual(fractial, 0)) {
    // First we check if the value is already rounded
    scaledValue = scaledValue - fractial;
  } else if (YGFloatsEqual(fractial, 1.0f)) {
    scaledValue = scaledValue - fractial + 1.0f;
  } else if (forceCeil) {
    // Next we check if we need to use forced rounding
    scaledValue = scaledValue - fractial + 1.0f;
  } else if (forceFloor) {
    scaledValue = scaledValue - fractial;
  } else {
    // Finally we just round the value
    scaledValue = scaledValue - fractial +
        (!YGFloatIsUndefined(fractial) &&
                 (fractial > 0.5f || YGFloatsEqual(fractial, 0.5f))
             ? 1.0f
             : 0.0f);
  }
  return (YGFloatIsUndefined(scaledValue) ||
          YGFloatIsUndefined(pointScaleFactor))
      ? YGUndefined
      : scaledValue / pointScaleFactor;
}

bool YGNodeCanUseCachedMeasurement(const YGMeasureMode widthMode,
                                   const float width,
                                   const YGMeasureMode heightMode,
                                   const float height,
                                   const YGMeasureMode lastWidthMode,
                                   const float lastWidth,
                                   const YGMeasureMode lastHeightMode,
                                   const float lastHeight,
                                   const float lastComputedWidth,
                                   const float lastComputedHeight,
                                   const float marginRow,
                                   const float marginColumn,
                                   const YGConfigRef config) {
  if ((!YGFloatIsUndefined(lastComputedHeight) && lastComputedHeight < 0) ||
      (!YGFloatIsUndefined(lastComputedWidth) && lastComputedWidth < 0)) {
    return false;
  }
  bool useRoundedComparison =
      config != nullptr && config->pointScaleFactor != 0;
  const float effectiveWidth =
      useRoundedComparison ? YGRoundValueToPixelGrid(width, config->pointScaleFactor, false, false)
                           : width;
  const float effectiveHeight =
      useRoundedComparison ? YGRoundValueToPixelGrid(height, config->pointScaleFactor, false, false)
                           : height;
  const float effectiveLastWidth =
      useRoundedComparison
          ? YGRoundValueToPixelGrid(lastWidth, config->pointScaleFactor, false, false)
          : lastWidth;
  const float effectiveLastHeight =
      useRoundedComparison
          ? YGRoundValueToPixelGrid(lastHeight, config->pointScaleFactor, false, false)
          : lastHeight;

  const bool hasSameWidthSpec =
      lastWidthMode == widthMode && YGFloatsEqual(effectiveLastWidth, effectiveWidth);
  const bool hasSameHeightSpec =
      lastHeightMode == heightMode && YGFloatsEqual(effectiveLastHeight, effectiveHeight);

  const bool widthIsCompatible =
      hasSameWidthSpec || YGMeasureModeSizeIsExactAndMatchesOldMeasuredSize(widthMode,
                                                                            width - marginRow,
                                                                            lastComputedWidth) ||
      YGMeasureModeOldSizeIsUnspecifiedAndStillFits(widthMode,
                                                    width - marginRow,
                                                    lastWidthMode,
                                                    lastComputedWidth) ||
      YGMeasureModeNewMeasureSizeIsStricterAndStillValid(
          widthMode, width - marginRow, lastWidthMode, lastWidth, lastComputedWidth);

  const bool heightIsCompatible =
      hasSameHeightSpec || YGMeasureModeSizeIsExactAndMatchesOldMeasuredSize(heightMode,
                                                                             height - marginColumn,
                                                                             lastComputedHeight) ||
      YGMeasureModeOldSizeIsUnspecifiedAndStillFits(heightMode,
                                                    height - marginColumn,
                                                    lastHeightMode,
                                                    lastComputedHeight) ||
      YGMeasureModeNewMeasureSizeIsStricterAndStillValid(
          heightMode, height - marginColumn, lastHeightMode, lastHeight, lastComputedHeight);

  return widthIsCompatible && heightIsCompatible;
}

//
// This is a wrapper around the YGNodelayoutImpl function. It determines
// whether the layout request is redundant and can be skipped.
//
// Parameters:
//  Input parameters are the same as YGNodelayoutImpl (see above)
//  Return parameter is true if layout was performed, false if skipped
//
bool YGLayoutNodeInternal(const YGNodeRef node,
                          const float availableWidth,
                          const float availableHeight,
                          const YGDirection ownerDirection,
                          const YGMeasureMode widthMeasureMode,
                          const YGMeasureMode heightMeasureMode,
                          const float ownerWidth,
                          const float ownerHeight,
                          const bool performLayout,
                          const char *reason,
                          const YGConfigRef config) {
  YGLayout* layout = &node->getLayout();

  node->getRoot()->gDepth++;

  const bool needToVisitNode =
      (node->isDirty() && layout->generationCount != node->getRoot()->gCurrentGenerationCount) ||
      layout->lastOwnerDirection != ownerDirection;

  if (needToVisitNode) {
    // Invalidate the cached results.
    layout->nextCachedMeasurementsIndex = 0;
    layout->cachedLayout.widthMeasureMode = (YGMeasureMode) -1;
    layout->cachedLayout.heightMeasureMode = (YGMeasureMode) -1;
    layout->cachedLayout.computedWidth = -1;
    layout->cachedLayout.computedHeight = -1;
  }

  YGCachedMeasurement* cachedResults = nullptr;

  // Determine whether the results are already cached. We maintain a separate
  // cache for layouts and measurements. A layout operation modifies the
  // positions
  // and dimensions for nodes in the subtree. The algorithm assumes that each
  // node
  // gets layed out a maximum of one time per tree layout, but multiple
  // measurements
  // may be required to resolve all of the flex dimensions.
  // We handle nodes with measure functions specially here because they are the
  // most
  // expensive to measure, so it's worth avoiding redundant measurements if at
  // all possible.
  if (node->getMeasure() != nullptr) {
    const float marginAxisRow = YGUnwrapFloatOptional(
        node->getMarginForAxis(YGFlexDirectionRow, ownerWidth));
    const float marginAxisColumn = YGUnwrapFloatOptional(
        node->getMarginForAxis(YGFlexDirectionColumn, ownerWidth));

    // First, try to use the layout cache.
    if (YGNodeCanUseCachedMeasurement(widthMeasureMode,
                                      availableWidth,
                                      heightMeasureMode,
                                      availableHeight,
                                      layout->cachedLayout.widthMeasureMode,
                                      layout->cachedLayout.availableWidth,
                                      layout->cachedLayout.heightMeasureMode,
                                      layout->cachedLayout.availableHeight,
                                      layout->cachedLayout.computedWidth,
                                      layout->cachedLayout.computedHeight,
                                      marginAxisRow,
                                      marginAxisColumn,
                                      config)) {
      cachedResults = &layout->cachedLayout;
    } else {
      // Try to use the measurement cache.
      for (uint32_t i = 0; i < layout->nextCachedMeasurementsIndex; i++) {
        if (YGNodeCanUseCachedMeasurement(widthMeasureMode,
                                          availableWidth,
                                          heightMeasureMode,
                                          availableHeight,
                                          layout->cachedMeasurements[i].widthMeasureMode,
                                          layout->cachedMeasurements[i].availableWidth,
                                          layout->cachedMeasurements[i].heightMeasureMode,
                                          layout->cachedMeasurements[i].availableHeight,
                                          layout->cachedMeasurements[i].computedWidth,
                                          layout->cachedMeasurements[i].computedHeight,
                                          marginAxisRow,
                                          marginAxisColumn,
                                          config)) {
          cachedResults = &layout->cachedMeasurements[i];
          break;
        }
      }
    }
  } else if (performLayout) {
    if (YGFloatsEqual(layout->cachedLayout.availableWidth, availableWidth) &&
        YGFloatsEqual(layout->cachedLayout.availableHeight, availableHeight) &&
        layout->cachedLayout.widthMeasureMode == widthMeasureMode &&
        layout->cachedLayout.heightMeasureMode == heightMeasureMode) {
      cachedResults = &layout->cachedLayout;
    }
  } else {
    for (uint32_t i = 0; i < layout->nextCachedMeasurementsIndex; i++) {
      if (YGFloatsEqual(layout->cachedMeasurements[i].availableWidth, availableWidth) &&
          YGFloatsEqual(layout->cachedMeasurements[i].availableHeight, availableHeight) &&
          layout->cachedMeasurements[i].widthMeasureMode == widthMeasureMode &&
          layout->cachedMeasurements[i].heightMeasureMode == heightMeasureMode) {
        cachedResults = &layout->cachedMeasurements[i];
        break;
      }
    }
  }

  if (!needToVisitNode && cachedResults != nullptr) {
    layout->measuredDimensions[YGDimensionWidth] = cachedResults->computedWidth;
    layout->measuredDimensions[YGDimensionHeight] = cachedResults->computedHeight;

    if (gPrintChanges && gPrintSkips) {
      YGLog(node, YGLogLevelVerbose, "%s%d.{[skipped] ", YGSpacer(node->getRoot()->gDepth), node->getRoot()->gDepth);
      if (node->getPrintFunc() != nullptr) {
        node->getPrintFunc()(node);
      }
      YGLog(
          node,
          YGLogLevelVerbose,
          "wm: %s, hm: %s, aw: %f ah: %f => d: (%f, %f) %s\n",
          YGMeasureModeName(widthMeasureMode, performLayout),
          YGMeasureModeName(heightMeasureMode, performLayout),
          availableWidth,
          availableHeight,
          cachedResults->computedWidth,
          cachedResults->computedHeight,
          reason);
    }
  } else {
    if (gPrintChanges) {
      YGLog(
          node,
          YGLogLevelVerbose,
          "%s%d.{%s",
          YGSpacer(node->getRoot()->gDepth),
          node->getRoot()->gDepth,
          needToVisitNode ? "*" : "");
      if (node->getPrintFunc() != nullptr) {
        node->getPrintFunc()(node);
      }
      YGLog(
          node,
          YGLogLevelVerbose,
          "wm: %s, hm: %s, aw: %f ah: %f %s\n",
          YGMeasureModeName(widthMeasureMode, performLayout),
          YGMeasureModeName(heightMeasureMode, performLayout),
          availableWidth,
          availableHeight,
          reason);
    }

    YGNodelayoutImpl(node,
                     availableWidth,
                     availableHeight,
                     ownerDirection,
                     widthMeasureMode,
                     heightMeasureMode,
                     ownerWidth,
                     ownerHeight,
                     performLayout,
                     config);

    if (gPrintChanges) {
      YGLog(
          node,
          YGLogLevelVerbose,
          "%s%d.}%s",
          YGSpacer(node->getRoot()->gDepth),
          node->getRoot()->gDepth,
          needToVisitNode ? "*" : "");
      if (node->getPrintFunc() != nullptr) {
        node->getPrintFunc()(node);
      }
      YGLog(
          node,
          YGLogLevelVerbose,
          "wm: %s, hm: %s, d: (%f, %f) %s\n",
          YGMeasureModeName(widthMeasureMode, performLayout),
          YGMeasureModeName(heightMeasureMode, performLayout),
          layout->measuredDimensions[YGDimensionWidth],
          layout->measuredDimensions[YGDimensionHeight],
          reason);
    }

    layout->lastOwnerDirection = ownerDirection;

    if (cachedResults == nullptr) {
      if (layout->nextCachedMeasurementsIndex == YG_MAX_CACHED_RESULT_COUNT) {
        if (gPrintChanges) {
          YGLog(node, YGLogLevelVerbose, "Out of cache entries!\n");
        }
        layout->nextCachedMeasurementsIndex = 0;
      }

      YGCachedMeasurement *newCacheEntry;
      if (performLayout) {
        // Use the single layout cache entry.
        newCacheEntry = &layout->cachedLayout;
      } else {
        // Allocate a new measurement cache entry.
        newCacheEntry = &layout->cachedMeasurements[layout->nextCachedMeasurementsIndex];
        layout->nextCachedMeasurementsIndex++;
      }

      newCacheEntry->availableWidth = availableWidth;
      newCacheEntry->availableHeight = availableHeight;
      newCacheEntry->widthMeasureMode = widthMeasureMode;
      newCacheEntry->heightMeasureMode = heightMeasureMode;
      newCacheEntry->computedWidth = layout->measuredDimensions[YGDimensionWidth];
      newCacheEntry->computedHeight = layout->measuredDimensions[YGDimensionHeight];
    }
  }

  if (performLayout) {
    node->setLayoutDimension(
        node->getLayout().measuredDimensions[YGDimensionWidth],
        YGDimensionWidth);
    node->setLayoutDimension(
        node->getLayout().measuredDimensions[YGDimensionHeight],
        YGDimensionHeight);

    node->setHasNewLayout(true);
    node->setDirty(false);
  }

  node->getRoot()->gDepth--;
  layout->generationCount = node->getRoot()->gCurrentGenerationCount;
  return (needToVisitNode || cachedResults == nullptr);
}

void YGConfigSetPointScaleFactor(const YGConfigRef config, const float pixelsInPoint) {
  YGAssertWithConfig(config, pixelsInPoint >= 0.0f, "Scale factor should not be less than zero");

  // We store points for Pixel as we will use it for rounding
  if (pixelsInPoint == 0.0f) {
    // Zero is used to skip rounding
    config->pointScaleFactor = 0.0f;
  } else {
    config->pointScaleFactor = pixelsInPoint;
  }
}

static void YGRoundToPixelGrid(const YGNodeRef node,
                               const float pointScaleFactor,
                               const float absoluteLeft,
                               const float absoluteTop) {
  if (pointScaleFactor == 0.0f) {
    return;
  }

  const float nodeLeft = node->getLayout().position[YGEdgeLeft];
  const float nodeTop = node->getLayout().position[YGEdgeTop];

  const float nodeWidth = node->getLayout().dimensions[YGDimensionWidth];
  const float nodeHeight = node->getLayout().dimensions[YGDimensionHeight];

  const float absoluteNodeLeft = absoluteLeft + nodeLeft;
  const float absoluteNodeTop = absoluteTop + nodeTop;

  const float absoluteNodeRight = absoluteNodeLeft + nodeWidth;
  const float absoluteNodeBottom = absoluteNodeTop + nodeHeight;

  // If a node has a custom measure function we never want to round down its size as this could
  // lead to unwanted text truncation.
  const bool textRounding = node->getNodeType() == YGNodeTypeText;

  node->setLayoutPosition(
      YGRoundValueToPixelGrid(nodeLeft, pointScaleFactor, false, textRounding),
      YGEdgeLeft);

  node->setLayoutPosition(
      YGRoundValueToPixelGrid(nodeTop, pointScaleFactor, false, textRounding),
      YGEdgeTop);

  // We multiply dimension by scale factor and if the result is close to the whole number, we don't
  // have any fraction
  // To verify if the result is close to whole number we want to check both floor and ceil numbers
  const bool hasFractionalWidth = !YGFloatsEqual(fmodf(nodeWidth * pointScaleFactor, 1.0), 0) &&
                                  !YGFloatsEqual(fmodf(nodeWidth * pointScaleFactor, 1.0), 1.0);
  const bool hasFractionalHeight = !YGFloatsEqual(fmodf(nodeHeight * pointScaleFactor, 1.0), 0) &&
                                   !YGFloatsEqual(fmodf(nodeHeight * pointScaleFactor, 1.0), 1.0);

  node->setLayoutDimension(
      YGRoundValueToPixelGrid(
          absoluteNodeRight,
          pointScaleFactor,
          (textRounding && hasFractionalWidth),
          (textRounding && !hasFractionalWidth)) -
          YGRoundValueToPixelGrid(
              absoluteNodeLeft, pointScaleFactor, false, textRounding),
      YGDimensionWidth);

  node->setLayoutDimension(
      YGRoundValueToPixelGrid(
          absoluteNodeBottom,
          pointScaleFactor,
          (textRounding && hasFractionalHeight),
          (textRounding && !hasFractionalHeight)) -
          YGRoundValueToPixelGrid(
              absoluteNodeTop, pointScaleFactor, false, textRounding),
      YGDimensionHeight);

  const uint32_t childCount = YGNodeGetChildCount(node);
  for (uint32_t i = 0; i < childCount; i++) {
    YGRoundToPixelGrid(
        YGNodeGetChild(node, i),
        pointScaleFactor,
        absoluteNodeLeft,
        absoluteNodeTop);
  }
}

void YGNodeCalculateLayout(
    const YGNodeRef node,
    const float ownerWidth,
    const float ownerHeight,
    const YGDirection ownerDirection) {
  // Increment the generation count. This will force the recursive routine to
  // visit
  // all dirty nodes at least once. Subsequent visits will be skipped if the
  // input
  // parameters don't change.
  node->getRoot()->gCurrentGenerationCount++;
  node->resolveDimension();
  float width = YGUndefined;
  YGMeasureMode widthMeasureMode = YGMeasureModeUndefined;
  if (YGNodeIsStyleDimDefined(node, YGFlexDirectionRow, ownerWidth)) {
    width = YGUnwrapFloatOptional(
        YGResolveValue(
            node->getResolvedDimension(dim[YGFlexDirectionRow]), ownerWidth) +
        node->getMarginForAxis(YGFlexDirectionRow, ownerWidth));
    widthMeasureMode = YGMeasureModeExactly;
  } else if (!YGResolveValue(
                  node->getStyle().maxDimensions[YGDimensionWidth], ownerWidth)
                  .isUndefined()) {
    width = YGUnwrapFloatOptional(YGResolveValue(
        node->getStyle().maxDimensions[YGDimensionWidth], ownerWidth));
    widthMeasureMode = YGMeasureModeAtMost;
  } else {
    width = ownerWidth;
    widthMeasureMode = YGFloatIsUndefined(width) ? YGMeasureModeUndefined
                                                 : YGMeasureModeExactly;
  }

  float height = YGUndefined;
  YGMeasureMode heightMeasureMode = YGMeasureModeUndefined;
  if (YGNodeIsStyleDimDefined(node, YGFlexDirectionColumn, ownerHeight)) {
    height = YGUnwrapFloatOptional(
        YGResolveValue(
            node->getResolvedDimension(dim[YGFlexDirectionColumn]),
            ownerHeight) +
        node->getMarginForAxis(YGFlexDirectionColumn, ownerWidth));
    heightMeasureMode = YGMeasureModeExactly;
  } else if (!YGResolveValue(
                  node->getStyle().maxDimensions[YGDimensionHeight],
                  ownerHeight)
                  .isUndefined()) {
    height = YGUnwrapFloatOptional(YGResolveValue(node->getStyle().maxDimensions[YGDimensionHeight], ownerHeight));
    heightMeasureMode = YGMeasureModeAtMost;
  } else {
    height = ownerHeight;
    heightMeasureMode = YGFloatIsUndefined(height) ? YGMeasureModeUndefined
                                                   : YGMeasureModeExactly;
  }
  if (YGLayoutNodeInternal(
          node,
          width,
          height,
          ownerDirection,
          widthMeasureMode,
          heightMeasureMode,
          ownerWidth,
          ownerHeight,
          true,
          "initial",
          node->getConfig())) {
    node->setPosition(
        node->getLayout().direction, ownerWidth, ownerHeight, ownerWidth);
    YGRoundToPixelGrid(node, node->getConfig()->pointScaleFactor, 0.0f, 0.0f);

    if (gPrintTree) {
      YGNodePrint(
          node,
          (YGPrintOptions)(
              YGPrintOptionsLayout | YGPrintOptionsChildren |
              YGPrintOptionsStyle));
    }
  }

  // We want to get rid off `useLegacyStretchBehaviour` from YGConfig. But we
  // aren't sure whether client's of yoga have gotten rid off this flag or not.
  // So logging this in YGLayout would help to find out the call sites depending
  // on this flag. This check would be removed once we are sure no one is
  // dependent on this flag anymore. The flag
  // `shouldDiffLayoutWithoutLegacyStretchBehaviour` in YGConfig will help to
  // run experiments.
  if (node->getConfig()->shouldDiffLayoutWithoutLegacyStretchBehaviour &&
      node->didUseLegacyFlag()) {
    const YGNodeRef originalNode = YGNodeDeepClone(node);
    originalNode->resolveDimension();
    // Recursively mark nodes as dirty
    originalNode->markDirtyAndPropogateDownwards();
    node->getRoot()->gCurrentGenerationCount++;
    // Rerun the layout, and calculate the diff
    originalNode->setAndPropogateUseLegacyFlag(false);
    if (YGLayoutNodeInternal(
            originalNode,
            width,
            height,
            ownerDirection,
            widthMeasureMode,
            heightMeasureMode,
            ownerWidth,
            ownerHeight,
            true,
            "initial",
            originalNode->getConfig())) {
      originalNode->setPosition(
          originalNode->getLayout().direction,
          ownerWidth,
          ownerHeight,
          ownerWidth);
      YGRoundToPixelGrid(
          originalNode,
          originalNode->getConfig()->pointScaleFactor,
          0.0f,
          0.0f);

      // Set whether the two layouts are different or not.
      node->setLayoutDoesLegacyFlagAffectsLayout(
          !originalNode->isLayoutTreeEqualToNode(*node));

      if (gPrintTree) {
        YGNodePrint(
            originalNode,
            (YGPrintOptions)(
                YGPrintOptionsLayout | YGPrintOptionsChildren |
                YGPrintOptionsStyle));
      }
    }
    YGConfigFreeRecursive(originalNode);
    YGNodeFreeRecursive(originalNode);
  }
}

void YGConfigSetLogger(const YGConfigRef config, YGLogger logger) {
  if (logger != nullptr) {
    config->logger = logger;
  } else {
#ifdef ANDROID
    config->logger = &YGAndroidLog;
#else
    config->logger = &YGDefaultLog;
#endif
  }
}

void YGConfigSetShouldDiffLayoutWithoutLegacyStretchBehaviour(
    const YGConfigRef config,
    const bool shouldDiffLayout) {
  config->shouldDiffLayoutWithoutLegacyStretchBehaviour = shouldDiffLayout;
}

static void YGVLog(const YGConfigRef config,
                   const YGNodeRef node,
                   YGLogLevel level,
                   const char *format,
                   va_list args) {
  const YGConfigRef logConfig = config != nullptr ? config : YGConfigGetDefault();
  logConfig->logger(logConfig, node, level, format, args);

  if (level == YGLogLevelFatal) {
    abort();
  }
}

void YGLogWithConfig(const YGConfigRef config, YGLogLevel level, const char *format, ...) {
  va_list args;
  va_start(args, format);
  YGVLog(config, nullptr, level, format, args);
  va_end(args);
}

void YGLog(const YGNodeRef node, YGLogLevel level, const char *format, ...) {
  va_list args;
  va_start(args, format);
  YGVLog(
      node == nullptr ? nullptr : node->getConfig(), node, level, format, args);
  va_end(args);
}

void YGAssert(const bool condition, const char *message) {
  if (!condition) {
    YGLog(nullptr, YGLogLevelFatal, "%s\n", message);
  }
}

void YGAssertWithNode(const YGNodeRef node, const bool condition, const char *message) {
  if (!condition) {
    YGLog(node, YGLogLevelFatal, "%s\n", message);
  }
}

void YGAssertWithConfig(const YGConfigRef config, const bool condition, const char *message) {
  if (!condition) {
    YGLogWithConfig(config, YGLogLevelFatal, "%s\n", message);
  }
}

void YGConfigSetExperimentalFeatureEnabled(const YGConfigRef config,
                                           const YGExperimentalFeature feature,
                                           const bool enabled) {
  config->experimentalFeatures[feature] = enabled;
}

inline bool YGConfigIsExperimentalFeatureEnabled(const YGConfigRef config,
                                                 const YGExperimentalFeature feature) {
  return config->experimentalFeatures[feature];
}

void YGConfigSetUseWebDefaults(const YGConfigRef config, const bool enabled) {
  config->useWebDefaults = enabled;
}

void YGConfigSetUseLegacyStretchBehaviour(const YGConfigRef config,
                                          const bool useLegacyStretchBehaviour) {
  config->useLegacyStretchBehaviour = useLegacyStretchBehaviour;
}

bool YGConfigGetUseWebDefaults(const YGConfigRef config) {
  return config->useWebDefaults;
}

void YGConfigSetContext(const YGConfigRef config, void *context) {
  config->context = context;
}

void *YGConfigGetContext(const YGConfigRef config) {
  return config->context;
}

void YGConfigSetCloneNodeFunc(const YGConfigRef config, const YGCloneNodeFunc callback) {
  config->cloneNodeCallback = callback;
}

static void YGTraverseChildrenPreOrder(const YGVector& children, const std::function<void(YGNodeRef node)>& f) {
  for (YGNodeRef node : children) {
    f(node);
    YGTraverseChildrenPreOrder(node->getChildren(), f);
  }
}

void YGTraversePreOrder(YGNodeRef const node, std::function<void(YGNodeRef node)>&& f) {
  if (!node) {
    return;
  }
  f(node);
  YGTraverseChildrenPreOrder(node->getChildren(), f);
}<|MERGE_RESOLUTION|>--- conflicted
+++ resolved
@@ -245,13 +245,10 @@
       oldNode->getConfig(),
       node != nullptr,
       "Could not allocate memory for node");
-<<<<<<< HEAD
   oldNode->setChildRoot(node);
-=======
   for (auto &item : oldNode->getChildren()) {
     item->setOwner(nullptr);
   }
->>>>>>> a67c5553
   gNodeInstanceCount++;
   node->setOwner(nullptr);
   return node;
