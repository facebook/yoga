/**
 * Copyright (c) Facebook, Inc. and its affiliates.
 *
 * This source code is licensed under the MIT license found in the LICENSE
 * file in the root directory of this source tree.
 */
#pragma once

#include <assert.h>
#include <math.h>
#include <stdarg.h>
#include <stdint.h>
#include <stdio.h>
#include <stdlib.h>

#ifndef __cplusplus
#include <stdbool.h>
#endif

#include "YGEnums.h"
#include "YGMacros.h"
#include "YGValue.h"

YG_EXTERN_C_BEGIN

typedef struct YGSize {
  float width;
  float height;
} YGSize;

<<<<<<< HEAD
typedef struct YGValue {
  float value;
  YGUnit unit;
} YGValue;

extern const YGValue YGValueUndefined;
extern const YGValue YGValueAuto;

=======
>>>>>>> 4840495d
typedef struct YGConfig* YGConfigRef;

typedef struct YGNode* YGNodeRef;

typedef YGSize (*YGMeasureFunc)(
    YGNodeRef node,
    float width,
    YGMeasureMode widthMode,
    float height,
    YGMeasureMode heightMode);
typedef float (
    *YGBaselineFunc)(YGNodeRef node, const float width, const float height);
typedef void (*YGDirtiedFunc)(YGNodeRef node);
typedef void (*YGPrintFunc)(YGNodeRef node);
typedef void (*YGNodeCleanupFunc)(YGNodeRef node);
typedef int (*YGLogger)(
    const YGConfigRef config,
    const YGNodeRef node,
    YGLogLevel level,
    const char* format,
    va_list args);
typedef YGNodeRef (
    *YGCloneNodeFunc)(YGNodeRef oldNode, YGNodeRef owner, int childIndex);

// YGNode
WIN_EXPORT YGNodeRef YGNodeNew(void);
WIN_EXPORT YGNodeRef YGNodeNewWithConfig(const YGConfigRef config);
WIN_EXPORT YGNodeRef YGNodeClone(const YGNodeRef node);
WIN_EXPORT void YGNodeFree(const YGNodeRef node);
WIN_EXPORT void YGNodeFreeRecursiveWithCleanupFunc(
    const YGNodeRef node,
    YGNodeCleanupFunc cleanup);
WIN_EXPORT void YGNodeFreeRecursive(const YGNodeRef node);
WIN_EXPORT void YGNodeReset(const YGNodeRef node);
WIN_EXPORT int32_t YGNodeGetInstanceCount(void);

WIN_EXPORT void YGNodeInsertChild(
    const YGNodeRef node,
    const YGNodeRef child,
    const uint32_t index);

// This function inserts the child YGNodeRef as a children of the node received
// by parameter and set the Owner of the child object to null. This function is
// expected to be called when using Yoga in persistent mode in order to share a
// YGNodeRef object as a child of two different Yoga trees. The child YGNodeRef
// is expected to be referenced from its original owner and from a clone of its
// original owner.
WIN_EXPORT void YGNodeInsertSharedChild(
    const YGNodeRef node,
    const YGNodeRef child,
    const uint32_t index);
WIN_EXPORT void YGNodeRemoveChild(const YGNodeRef node, const YGNodeRef child);
WIN_EXPORT void YGNodeRemoveAllChildren(const YGNodeRef node);
WIN_EXPORT YGNodeRef YGNodeGetChild(const YGNodeRef node, const uint32_t index);
WIN_EXPORT YGNodeRef YGNodeGetOwner(const YGNodeRef node);
WIN_EXPORT YGNodeRef YGNodeGetParent(const YGNodeRef node);
WIN_EXPORT uint32_t YGNodeGetChildCount(const YGNodeRef node);
WIN_EXPORT void YGNodeSetChildren(
    YGNodeRef const owner,
    const YGNodeRef children[],
    const uint32_t count);

WIN_EXPORT void YGNodeSetIsReferenceBaseline(
    YGNodeRef node,
    bool isReferenceBaseline);

WIN_EXPORT bool YGNodeIsReferenceBaseline(YGNodeRef node);

WIN_EXPORT void YGNodeCalculateLayout(
    const YGNodeRef node,
    const float availableWidth,
    const float availableHeight,
    const YGDirection ownerDirection);

// Mark a node as dirty. Only valid for nodes with a custom measure function
// set.
// YG knows when to mark all other nodes as dirty but because nodes with
// measure functions
// depends on information not known to YG they must perform this dirty
// marking manually.
WIN_EXPORT void YGNodeMarkDirty(const YGNodeRef node);

// This function marks the current node and all its descendants as dirty. This
// function is added to test yoga benchmarks. This function is not expected to
// be used in production as calling `YGCalculateLayout` will cause the
// recalculation of each and every node.
WIN_EXPORT void YGNodeMarkDirtyAndPropogateToDescendants(const YGNodeRef node);

WIN_EXPORT void YGNodePrint(const YGNodeRef node, const YGPrintOptions options);

WIN_EXPORT bool YGFloatIsUndefined(const float value);

WIN_EXPORT bool YGNodeCanUseCachedMeasurement(
    const YGMeasureMode widthMode,
    const float width,
    const YGMeasureMode heightMode,
    const float height,
    const YGMeasureMode lastWidthMode,
    const float lastWidth,
    const YGMeasureMode lastHeightMode,
    const float lastHeight,
    const float lastComputedWidth,
    const float lastComputedHeight,
    const float marginRow,
    const float marginColumn,
    const YGConfigRef config);

WIN_EXPORT void YGNodeCopyStyle(
    const YGNodeRef dstNode,
    const YGNodeRef srcNode);

WIN_EXPORT void* YGNodeGetContext(YGNodeRef node);
WIN_EXPORT void YGNodeSetContext(YGNodeRef node, void* context);
void YGConfigSetPrintTreeFlag(YGConfigRef config, bool enabled);
YGMeasureFunc YGNodeGetMeasureFunc(YGNodeRef node);
WIN_EXPORT void YGNodeSetMeasureFunc(YGNodeRef node, YGMeasureFunc measureFunc);
YGBaselineFunc YGNodeGetBaselineFunc(YGNodeRef node);
void YGNodeSetBaselineFunc(YGNodeRef node, YGBaselineFunc baselineFunc);
YGDirtiedFunc YGNodeGetDirtiedFunc(YGNodeRef node);
void YGNodeSetDirtiedFunc(YGNodeRef node, YGDirtiedFunc dirtiedFunc);
YGPrintFunc YGNodeGetPrintFunc(YGNodeRef node);
void YGNodeSetPrintFunc(YGNodeRef node, YGPrintFunc printFunc);
bool YGNodeGetHasNewLayout(YGNodeRef node);
void YGNodeSetHasNewLayout(YGNodeRef node, bool hasNewLayout);
YGNodeType YGNodeGetNodeType(YGNodeRef node);
void YGNodeSetNodeType(YGNodeRef node, YGNodeType nodeType);
bool YGNodeIsDirty(YGNodeRef node);
bool YGNodeLayoutGetDidUseLegacyFlag(const YGNodeRef node);

WIN_EXPORT void YGNodeStyleSetDirection(
    const YGNodeRef node,
    const YGDirection direction);
WIN_EXPORT YGDirection YGNodeStyleGetDirection(const YGNodeRef node);

WIN_EXPORT void YGNodeStyleSetFlexDirection(
    const YGNodeRef node,
    const YGFlexDirection flexDirection);
WIN_EXPORT YGFlexDirection YGNodeStyleGetFlexDirection(const YGNodeRef node);

WIN_EXPORT void YGNodeStyleSetJustifyContent(
    const YGNodeRef node,
    const YGJustify justifyContent);
WIN_EXPORT YGJustify YGNodeStyleGetJustifyContent(const YGNodeRef node);

WIN_EXPORT void YGNodeStyleSetAlignContent(
    const YGNodeRef node,
    const YGAlign alignContent);
WIN_EXPORT YGAlign YGNodeStyleGetAlignContent(const YGNodeRef node);

WIN_EXPORT void YGNodeStyleSetAlignItems(
    const YGNodeRef node,
    const YGAlign alignItems);
WIN_EXPORT YGAlign YGNodeStyleGetAlignItems(const YGNodeRef node);

WIN_EXPORT void YGNodeStyleSetAlignSelf(
    const YGNodeRef node,
    const YGAlign alignSelf);
WIN_EXPORT YGAlign YGNodeStyleGetAlignSelf(const YGNodeRef node);

WIN_EXPORT void YGNodeStyleSetPositionType(
    const YGNodeRef node,
    const YGPositionType positionType);
WIN_EXPORT YGPositionType YGNodeStyleGetPositionType(const YGNodeRef node);

WIN_EXPORT void YGNodeStyleSetFlexWrap(
    const YGNodeRef node,
    const YGWrap flexWrap);
WIN_EXPORT YGWrap YGNodeStyleGetFlexWrap(const YGNodeRef node);

WIN_EXPORT void YGNodeStyleSetOverflow(
    const YGNodeRef node,
    const YGOverflow overflow);
WIN_EXPORT YGOverflow YGNodeStyleGetOverflow(const YGNodeRef node);

WIN_EXPORT void YGNodeStyleSetDisplay(
    const YGNodeRef node,
    const YGDisplay display);
WIN_EXPORT YGDisplay YGNodeStyleGetDisplay(const YGNodeRef node);

WIN_EXPORT void YGNodeStyleSetFlex(const YGNodeRef node, const float flex);
WIN_EXPORT float YGNodeStyleGetFlex(const YGNodeRef node);

WIN_EXPORT void YGNodeStyleSetFlexGrow(
    const YGNodeRef node,
    const float flexGrow);
WIN_EXPORT float YGNodeStyleGetFlexGrow(const YGNodeRef node);

WIN_EXPORT void YGNodeStyleSetFlexShrink(
    const YGNodeRef node,
    const float flexShrink);
WIN_EXPORT float YGNodeStyleGetFlexShrink(const YGNodeRef node);

WIN_EXPORT void YGNodeStyleSetFlexBasis(
    const YGNodeRef node,
    const float flexBasis);
WIN_EXPORT void YGNodeStyleSetFlexBasisPercent(
    const YGNodeRef node,
    const float flexBasis);
WIN_EXPORT void YGNodeStyleSetFlexBasisAuto(const YGNodeRef node);
WIN_EXPORT YGValue YGNodeStyleGetFlexBasis(const YGNodeRef node);

WIN_EXPORT void YGNodeStyleSetPosition(
    const YGNodeRef node,
    const YGEdge edge,
    const float position);
WIN_EXPORT void YGNodeStyleSetPositionPercent(
    const YGNodeRef node,
    const YGEdge edge,
    const float position);
WIN_EXPORT WIN_STRUCT(YGValue)
    YGNodeStyleGetPosition(const YGNodeRef node, const YGEdge edge);

WIN_EXPORT void YGNodeStyleSetMargin(
    const YGNodeRef node,
    const YGEdge edge,
    const float margin);
WIN_EXPORT void YGNodeStyleSetMarginPercent(
    const YGNodeRef node,
    const YGEdge edge,
    const float margin);
WIN_EXPORT void YGNodeStyleSetMarginAuto(
    const YGNodeRef node,
    const YGEdge edge);
WIN_EXPORT YGValue
YGNodeStyleGetMargin(const YGNodeRef node, const YGEdge edge);

WIN_EXPORT void YGNodeStyleSetPadding(
    const YGNodeRef node,
    const YGEdge edge,
    const float padding);
WIN_EXPORT void YGNodeStyleSetPaddingPercent(
    const YGNodeRef node,
    const YGEdge edge,
    const float padding);
WIN_EXPORT YGValue
YGNodeStyleGetPadding(const YGNodeRef node, const YGEdge edge);

WIN_EXPORT void YGNodeStyleSetBorder(
    const YGNodeRef node,
    const YGEdge edge,
    const float border);
WIN_EXPORT float YGNodeStyleGetBorder(const YGNodeRef node, const YGEdge edge);

WIN_EXPORT void YGNodeStyleSetWidth(const YGNodeRef node, const float width);
WIN_EXPORT void YGNodeStyleSetWidthPercent(
    const YGNodeRef node,
    const float width);
WIN_EXPORT void YGNodeStyleSetWidthAuto(const YGNodeRef node);
WIN_EXPORT YGValue YGNodeStyleGetWidth(const YGNodeRef node);

WIN_EXPORT void YGNodeStyleSetHeight(const YGNodeRef node, const float height);
WIN_EXPORT void YGNodeStyleSetHeightPercent(
    const YGNodeRef node,
    const float height);
WIN_EXPORT void YGNodeStyleSetHeightAuto(const YGNodeRef node);
WIN_EXPORT YGValue YGNodeStyleGetHeight(const YGNodeRef node);

WIN_EXPORT void YGNodeStyleSetMinWidth(
    const YGNodeRef node,
    const float minWidth);
WIN_EXPORT void YGNodeStyleSetMinWidthPercent(
    const YGNodeRef node,
    const float minWidth);
WIN_EXPORT YGValue YGNodeStyleGetMinWidth(const YGNodeRef node);

WIN_EXPORT void YGNodeStyleSetMinHeight(
    const YGNodeRef node,
    const float minHeight);
WIN_EXPORT void YGNodeStyleSetMinHeightPercent(
    const YGNodeRef node,
    const float minHeight);
WIN_EXPORT YGValue YGNodeStyleGetMinHeight(const YGNodeRef node);

WIN_EXPORT void YGNodeStyleSetMaxWidth(
    const YGNodeRef node,
    const float maxWidth);
WIN_EXPORT void YGNodeStyleSetMaxWidthPercent(
    const YGNodeRef node,
    const float maxWidth);
WIN_EXPORT YGValue YGNodeStyleGetMaxWidth(const YGNodeRef node);

WIN_EXPORT void YGNodeStyleSetMaxHeight(
    const YGNodeRef node,
    const float maxHeight);
WIN_EXPORT void YGNodeStyleSetMaxHeightPercent(
    const YGNodeRef node,
    const float maxHeight);
WIN_EXPORT YGValue YGNodeStyleGetMaxHeight(const YGNodeRef node);

// Yoga specific properties, not compatible with flexbox specification
// Aspect ratio control the size of the undefined dimension of a node.
// Aspect ratio is encoded as a floating point value width/height. e.g. A value
// of 2 leads to a node with a width twice the size of its height while a value
// of 0.5 gives the opposite effect.
//
// - On a node with a set width/height aspect ratio control the size of the
// unset dimension
// - On a node with a set flex basis aspect ratio controls the size of the node
// in the cross axis if unset
// - On a node with a measure function aspect ratio works as though the measure
// function measures the flex basis
// - On a node with flex grow/shrink aspect ratio controls the size of the node
// in the cross axis if unset
// - Aspect ratio takes min/max dimensions into account
WIN_EXPORT void YGNodeStyleSetAspectRatio(
    const YGNodeRef node,
    const float aspectRatio);
WIN_EXPORT float YGNodeStyleGetAspectRatio(const YGNodeRef node);

WIN_EXPORT float YGNodeLayoutGetLeft(const YGNodeRef node);
WIN_EXPORT float YGNodeLayoutGetTop(const YGNodeRef node);
WIN_EXPORT float YGNodeLayoutGetRight(const YGNodeRef node);
WIN_EXPORT float YGNodeLayoutGetBottom(const YGNodeRef node);
WIN_EXPORT float YGNodeLayoutGetWidth(const YGNodeRef node);
WIN_EXPORT float YGNodeLayoutGetHeight(const YGNodeRef node);
WIN_EXPORT YGDirection YGNodeLayoutGetDirection(const YGNodeRef node);
WIN_EXPORT bool YGNodeLayoutGetHadOverflow(const YGNodeRef node);
bool YGNodeLayoutGetDidLegacyStretchFlagAffectLayout(const YGNodeRef node);

// Get the computed values for these nodes after performing layout. If they were
// set using point values then the returned value will be the same as
// YGNodeStyleGetXXX. However if they were set using a percentage value then the
// returned value is the computed value used during layout.
WIN_EXPORT float YGNodeLayoutGetMargin(const YGNodeRef node, const YGEdge edge);
WIN_EXPORT float YGNodeLayoutGetBorder(const YGNodeRef node, const YGEdge edge);
WIN_EXPORT float YGNodeLayoutGetPadding(
    const YGNodeRef node,
    const YGEdge edge);

WIN_EXPORT void YGConfigSetLogger(const YGConfigRef config, YGLogger logger);
WIN_EXPORT void YGLog(
    const YGNodeRef node,
    YGLogLevel level,
    const char* message,
    ...);
WIN_EXPORT void YGLogWithConfig(
    const YGConfigRef config,
    YGLogLevel level,
    const char* format,
    ...);
WIN_EXPORT void YGAssert(const bool condition, const char* message);
WIN_EXPORT void YGAssertWithNode(
    const YGNodeRef node,
    const bool condition,
    const char* message);
WIN_EXPORT void YGAssertWithConfig(
    const YGConfigRef config,
    const bool condition,
    const char* message);
// Set this to number of pixels in 1 point to round calculation results
// If you want to avoid rounding - set PointScaleFactor to 0
WIN_EXPORT void YGConfigSetPointScaleFactor(
    const YGConfigRef config,
    const float pixelsInPoint);
void YGConfigSetShouldDiffLayoutWithoutLegacyStretchBehaviour(
    const YGConfigRef config,
    const bool shouldDiffLayout);

// Yoga previously had an error where containers would take the maximum space
// possible instead of the minimum like they are supposed to. In practice this
// resulted in implicit behaviour similar to align-self: stretch; Because this
// was such a long-standing bug we must allow legacy users to switch back to
// this behaviour.
WIN_EXPORT void YGConfigSetUseLegacyStretchBehaviour(
    const YGConfigRef config,
    const bool useLegacyStretchBehaviour);

// YGConfig
WIN_EXPORT YGConfigRef YGConfigNew(void);
WIN_EXPORT void YGConfigFree(const YGConfigRef config);
WIN_EXPORT void YGConfigCopy(const YGConfigRef dest, const YGConfigRef src);
WIN_EXPORT int32_t YGConfigGetInstanceCount(void);

WIN_EXPORT void YGConfigSetExperimentalFeatureEnabled(
    const YGConfigRef config,
    const YGExperimentalFeature feature,
    const bool enabled);
WIN_EXPORT bool YGConfigIsExperimentalFeatureEnabled(
    const YGConfigRef config,
    const YGExperimentalFeature feature);

// Using the web defaults is the prefered configuration for new projects.
// Usage of non web defaults should be considered as legacy.
WIN_EXPORT void YGConfigSetUseWebDefaults(
    const YGConfigRef config,
    const bool enabled);
WIN_EXPORT bool YGConfigGetUseWebDefaults(const YGConfigRef config);

WIN_EXPORT void YGConfigSetCloneNodeFunc(
    const YGConfigRef config,
    const YGCloneNodeFunc callback);

// Export only for C#
WIN_EXPORT YGConfigRef YGConfigGetDefault(void);

WIN_EXPORT void YGConfigSetContext(const YGConfigRef config, void* context);
WIN_EXPORT void* YGConfigGetContext(const YGConfigRef config);

WIN_EXPORT float YGRoundValueToPixelGrid(
    const float value,
    const float pointScaleFactor,
    const bool forceCeil,
    const bool forceFloor);

YG_EXTERN_C_END

#ifdef __cplusplus

#include <functional>
#include <vector>

// Calls f on each node in the tree including the given node argument.
extern void YGTraversePreOrder(
    YGNodeRef const node,
    std::function<void(YGNodeRef node)>&& f);

extern void YGNodeSetChildren(
    YGNodeRef const owner,
    const std::vector<YGNodeRef>& children);

extern bool operator==(const YGValue& lhs, const YGValue& rhs);
extern bool operator!=(const YGValue& lhs, const YGValue& rhs);

#endif<|MERGE_RESOLUTION|>--- conflicted
+++ resolved
@@ -28,17 +28,6 @@
   float height;
 } YGSize;
 
-<<<<<<< HEAD
-typedef struct YGValue {
-  float value;
-  YGUnit unit;
-} YGValue;
-
-extern const YGValue YGValueUndefined;
-extern const YGValue YGValueAuto;
-
-=======
->>>>>>> 4840495d
 typedef struct YGConfig* YGConfigRef;
 
 typedef struct YGNode* YGNodeRef;
