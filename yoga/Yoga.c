/**
 * Copyright (c) 2014-present, Facebook, Inc.
 * All rights reserved.
 *
 * This source code is licensed under the BSD-style license found in the
 * LICENSE file in the root directory of this source tree. An additional grant
 * of patent rights can be found in the PATENTS file in the same directory.
 */

#include <string.h>

#include "YGNodeList.h"
#include "Yoga.h"

#ifdef _MSC_VER
#include <float.h>
#ifndef isnan
#define isnan _isnan
#endif

#ifndef __cplusplus
#define inline __inline
#endif

/* define fmaxf if < VC12 */
#if _MSC_VER < 1800
__forceinline const float fmaxf(const float a, const float b) {
  return (a > b) ? a : b;
}
#endif
#endif

typedef struct YGCachedMeasurement {
  float availableWidth;
  float availableHeight;
  YGMeasureMode widthMeasureMode;
  YGMeasureMode heightMeasureMode;

  float computedWidth;
  float computedHeight;
} YGCachedMeasurement;

// This value was chosen based on empiracle data. Even the most complicated
// layouts should not require more than 16 entries to fit within the cache.
enum { YG_MAX_CACHED_RESULT_COUNT = 16 };

typedef struct YGLayout {
  float position[4];
  float dimensions[2];
  YGDirection direction;

  uint32_t computedFlexBasisGeneration;
  float computedFlexBasis;

  // Instead of recomputing the entire layout every single time, we
  // cache some information to break early when nothing changed
  uint32_t generationCount;
  YGDirection lastParentDirection;

  uint32_t nextCachedMeasurementsIndex;
  YGCachedMeasurement cachedMeasurements[YG_MAX_CACHED_RESULT_COUNT];
  float measuredDimensions[2];

  YGCachedMeasurement cachedLayout;
} YGLayout;

typedef struct YGStyle {
  YGDirection direction;
  YGFlexDirection flexDirection;
  YGJustify justifyContent;
  YGAlign alignContent;
  YGAlign alignItems;
  YGAlign alignSelf;
  YGPositionType positionType;
  YGWrap flexWrap;
  YGOverflow overflow;
  float flex;
  float flexGrow;
  float flexShrink;
  YGValue flexBasis;
  YGValue margin[YGEdgeCount];
  YGValue position[YGEdgeCount];
  YGValue padding[YGEdgeCount];
  YGValue border[YGEdgeCount];
  YGValue dimensions[2];
  YGValue minDimensions[2];
  YGValue maxDimensions[2];

  // Yoga specific properties, not compatible with flexbox specification
  float aspectRatio;
} YGStyle;

typedef struct YGNode {
  YGStyle style;
  YGLayout layout;
  uint32_t lineIndex;
  bool hasNewLayout;
  YGNodeRef parent;
  YGNodeListRef children;
  bool isDirty;

  struct YGNode *nextChild;

  YGMeasureFunc measure;
  YGPrintFunc print;
  void *context;
} YGNode;

static void YGNodeMarkDirtyInternal(const YGNodeRef node);

YGMalloc gYGMalloc = &malloc;
YGCalloc gYGCalloc = &calloc;
YGRealloc gYGRealloc = &realloc;
YGFree gYGFree = &free;

static YGValue YGValueUndefined = {
	.value = YGUndefined,
	.isDefined = false,
	.unit = YGUnitPixel
};

static YGValue YGValueZero = {
	.value = 0,
	.isDefined = true,
	.unit = YGUnitPixel
};

#ifdef ANDROID
#include <android/log.h>
static int YGAndroidLog(YGLogLevel level, const char *format, va_list args) {
  int androidLevel = YGLogLevelDebug;
  switch (level) {
    case YGLogLevelError:
      androidLevel = ANDROID_LOG_ERROR;
      break;
    case YGLogLevelWarn:
      androidLevel = ANDROID_LOG_WARN;
      break;
    case YGLogLevelInfo:
      androidLevel = ANDROID_LOG_INFO;
      break;
    case YGLogLevelDebug:
      androidLevel = ANDROID_LOG_DEBUG;
      break;
    case YGLogLevelVerbose:
      androidLevel = ANDROID_LOG_VERBOSE;
      break;
    case YGLogLevelCount:
      break;
  }
  const int result = __android_log_vprint(androidLevel, "YG-layout", format, args);
  return result;
}
static YGLogger gLogger = &YGAndroidLog;
#else
static int YGDefaultLog(YGLogLevel level, const char *format, va_list args) {
  switch (level) {
    case YGLogLevelError:
      return vfprintf(stderr, format, args);
    case YGLogLevelWarn:
    case YGLogLevelInfo:
    case YGLogLevelDebug:
    case YGLogLevelVerbose:
    default:
      return vprintf(format, args);
  }
}
static YGLogger gLogger = &YGDefaultLog;
#endif

static inline const YGValue * YGComputedEdgeValue(const YGValue edges[YGEdgeCount],
                                        const YGEdge edge,
                                        const YGValue * const defaultValue) {
  YG_ASSERT(edge <= YGEdgeEnd, "Cannot get computed value of multi-edge shorthands");

  if (edges[edge].isDefined) {
    return &edges[edge];
  }

  if ((edge == YGEdgeTop || edge == YGEdgeBottom) && edges[YGEdgeVertical].isDefined) {
    return &edges[YGEdgeVertical];
  }

  if ((edge == YGEdgeLeft || edge == YGEdgeRight || edge == YGEdgeStart || edge == YGEdgeEnd) &&
      edges[YGEdgeHorizontal].isDefined) {
    return &edges[YGEdgeHorizontal];
  }

  if (edges[YGEdgeAll].isDefined) {
    return &edges[YGEdgeAll];
  }

  if (edge == YGEdgeStart || edge == YGEdgeEnd) {
    return &YGValueUndefined;
  }

  return defaultValue;
}

static inline float YGValueResolve(const YGValue * const unit, const float parentSize) {
  if (unit->unit == YGUnitPixel){
    return unit->value;
  } else {
    return unit->value * parentSize / 100.0f;
  }
}

static void YGNodeInit(const YGNodeRef node) {
  node->parent = NULL;
  node->children = NULL;
  node->hasNewLayout = true;
  node->isDirty = false;

  node->style.flex = YGUndefined;
  node->style.flexGrow = YGUndefined;
  node->style.flexShrink = YGUndefined;
  node->style.flexBasis = YGValueUndefined;

  node->style.alignItems = YGAlignStretch;
  node->style.justifyContent = YGJustifyFlexStart;
  node->style.alignContent = YGAlignFlexStart;

  node->style.direction = YGDirectionInherit;
  node->style.flexDirection = YGFlexDirectionColumn;

  node->style.overflow = YGOverflowVisible;

  // Some of the fields default to undefined and not 0
  node->style.dimensions[YGDimensionWidth] = YGValueUndefined;
  node->style.dimensions[YGDimensionHeight] = YGValueUndefined;

  node->style.minDimensions[YGDimensionWidth] = YGValueUndefined;
  node->style.minDimensions[YGDimensionHeight] = YGValueUndefined;

  node->style.maxDimensions[YGDimensionWidth] = YGValueUndefined;
  node->style.maxDimensions[YGDimensionHeight] = YGValueUndefined;

  for (YGEdge edge = YGEdgeLeft; edge < YGEdgeCount; edge++) {
    node->style.position[edge] = YGValueUndefined;
    node->style.margin[edge] = YGValueUndefined;
    node->style.padding[edge] = YGValueUndefined;
    node->style.border[edge] = YGValueUndefined;
  }

  node->style.aspectRatio = YGUndefined;

  node->layout.dimensions[YGDimensionWidth] = YGUndefined;
  node->layout.dimensions[YGDimensionHeight] = YGUndefined;

  // Such that the comparison is always going to be false
  node->layout.lastParentDirection = (YGDirection) -1;
  node->layout.nextCachedMeasurementsIndex = 0;
  node->layout.computedFlexBasis = YGUndefined;

  node->layout.measuredDimensions[YGDimensionWidth] = YGUndefined;
  node->layout.measuredDimensions[YGDimensionHeight] = YGUndefined;
  node->layout.cachedLayout.widthMeasureMode = (YGMeasureMode) -1;
  node->layout.cachedLayout.heightMeasureMode = (YGMeasureMode) -1;
  node->layout.cachedLayout.computedWidth = -1;
  node->layout.cachedLayout.computedHeight = -1;
}

int32_t gNodeInstanceCount = 0;

YGValue YGPx(const float value){
  YGValue result = {
    .value = value,
    .isDefined = !YGFloatIsUndefined(value),
    .unit = YGUnitPixel,
  };
  return result;
}

YGValue YGPercent(const float value){
  YGValue result = {
    .value = value,
    .isDefined = !YGFloatIsUndefined(value),
    .unit = YGUnitPercent,
  };
  return result;
}

YGNodeRef YGNodeNew(void) {
  const YGNodeRef node = gYGCalloc(1, sizeof(YGNode));
  YG_ASSERT(node, "Could not allocate memory for node");
  gNodeInstanceCount++;

  YGNodeInit(node);
  return node;
}

void YGNodeFree(const YGNodeRef node) {
  if (node->parent) {
    YGNodeListDelete(node->parent->children, node);
    node->parent = NULL;
  }

  const uint32_t childCount = YGNodeGetChildCount(node);
  for (uint32_t i = 0; i < childCount; i++) {
    const YGNodeRef child = YGNodeGetChild(node, i);
    child->parent = NULL;
  }

  YGNodeListFree(node->children);
  gYGFree(node);
  gNodeInstanceCount--;
}

void YGNodeFreeRecursive(const YGNodeRef root) {
  while (YGNodeGetChildCount(root) > 0) {
    const YGNodeRef child = YGNodeGetChild(root, 0);
    YGNodeRemoveChild(root, child);
    YGNodeFreeRecursive(child);
  }
  YGNodeFree(root);
}

void YGNodeReset(const YGNodeRef node) {
  YG_ASSERT(YGNodeGetChildCount(node) == 0, "Cannot reset a node which still has children attached");
  YG_ASSERT(node->parent == NULL, "Cannot reset a node still attached to a parent");

  YGNodeListFree(node->children);
  memset(node, 0, sizeof(YGNode));
  YGNodeInit(node);
}

int32_t YGNodeGetInstanceCount(void) {
  return gNodeInstanceCount;
}

static void YGNodeMarkDirtyInternal(const YGNodeRef node) {
  if (!node->isDirty) {
    node->isDirty = true;
    node->layout.computedFlexBasis = YGUndefined;
    if (node->parent) {
      YGNodeMarkDirtyInternal(node->parent);
    }
  }
}

void YGNodeSetMeasureFunc(const YGNodeRef node, YGMeasureFunc measureFunc) {
  if (measureFunc == NULL) {
    node->measure = NULL;
  } else {
    YG_ASSERT(YGNodeGetChildCount(node) == 0,
              "Cannot set measure function: Nodes with measure functions cannot have children.");
    node->measure = measureFunc;
  }
}

YGMeasureFunc YGNodeGetMeasureFunc(const YGNodeRef node) {
  return node->measure;
}

void YGNodeInsertChild(const YGNodeRef node, const YGNodeRef child, const uint32_t index) {
  YG_ASSERT(child->parent == NULL, "Child already has a parent, it must be removed first.");
  YG_ASSERT(node->measure == NULL,
            "Cannot add child: Nodes with measure functions cannot have children.");
  YGNodeListInsert(&node->children, child, index);
  child->parent = node;
  YGNodeMarkDirtyInternal(node);
}

void YGNodeRemoveChild(const YGNodeRef node, const YGNodeRef child) {
  if (YGNodeListDelete(node->children, child) != NULL) {
    child->parent = NULL;
    YGNodeMarkDirtyInternal(node);
  }
}

YGNodeRef YGNodeGetChild(const YGNodeRef node, const uint32_t index) {
  return YGNodeListGet(node->children, index);
}

YGNodeRef YGNodeGetParent(const YGNodeRef node) {
  return node->parent;
}

inline uint32_t YGNodeGetChildCount(const YGNodeRef node) {
  return YGNodeListCount(node->children);
}

void YGNodeMarkDirty(const YGNodeRef node) {
  YG_ASSERT(node->measure != NULL,
            "Only leaf nodes with custom measure functions"
            "should manually mark themselves as dirty");
  YGNodeMarkDirtyInternal(node);
}

bool YGNodeIsDirty(const YGNodeRef node) {
  return node->isDirty;
}

void YGNodeCopyStyle(const YGNodeRef dstNode, const YGNodeRef srcNode) {
  if (memcmp(&dstNode->style, &srcNode->style, sizeof(YGStyle)) != 0) {
    memcpy(&dstNode->style, &srcNode->style, sizeof(YGStyle));
    YGNodeMarkDirtyInternal(dstNode);
  }
}

inline float YGNodeStyleGetFlexGrow(const YGNodeRef node) {
  if (!YGFloatIsUndefined(node->style.flexGrow)) {
    return node->style.flexGrow;
  }
  if (!YGFloatIsUndefined(node->style.flex) && node->style.flex > 0.0f) {
    return node->style.flex;
  }
  return 0.0f;
}

inline float YGNodeStyleGetFlexShrink(const YGNodeRef node) {
  if (!YGFloatIsUndefined(node->style.flexShrink)) {
    return node->style.flexShrink;
  }
  if (!YGFloatIsUndefined(node->style.flex) && node->style.flex < 0.0f) {
    return -node->style.flex;
  }
  return 0.0f;
}

static inline const YGValue * YGNodeStyleGetFlexBasisPtr(const YGNodeRef node) {
	if (node->style.flexBasis.isDefined) {
		return &node->style.flexBasis;
	}
	if (!YGFloatIsUndefined(node->style.flex) && node->style.flex > 0.0f) {
		return &YGValueZero;
	}
	return &YGValueUndefined;
}

inline YGValue YGNodeStyleGetFlexBasis(const YGNodeRef node) {
	return *YGNodeStyleGetFlexBasisPtr(node);
}

void YGNodeStyleSetFlex(const YGNodeRef node, const float flex) {
  if (node->style.flex != flex) {
    node->style.flex = flex;
    YGNodeMarkDirtyInternal(node);
  }
}

#define YG_NODE_PROPERTY_IMPL(type, name, paramName, instanceName) \
  void YGNodeSet##name(const YGNodeRef node, type paramName) {     \
    node->instanceName = paramName;                                \
  }                                                                \
                                                                   \
  type YGNodeGet##name(const YGNodeRef node) {                     \
    return node->instanceName;                                     \
  }

#define YG_NODE_STYLE_PROPERTY_SETTER_IMPL(type, name, paramName, instanceName) \
  void YGNodeStyleSet##name(const YGNodeRef node, const type paramName) {       \
    if (node->style.instanceName != paramName) {                                \
      node->style.instanceName = paramName;                                     \
      YGNodeMarkDirtyInternal(node);                                            \
    }                                                                           \
  }

#define YG_NODE_STYLE_PROPERTY_SETTER_UNIT_IMPL(type, name, paramName, instanceName) \
  void YGNodeStyleSet##name(const YGNodeRef node, const type paramName) {      \
    if (node->style.instanceName.value != paramName.value || node->style.instanceName.unit != paramName.unit) {                                 \
      node->style.instanceName.value = paramName.value;                                      \
      node->style.instanceName.isDefined = !YGFloatIsUndefined(paramName.value);                                      \
      node->style.instanceName.unit = paramName.unit;                                      \
      YGNodeMarkDirtyInternal(node);                                                   \
    }                                                                            \
  }

#define YG_NODE_STYLE_PROPERTY_IMPL(type, name, paramName, instanceName)  \
  YG_NODE_STYLE_PROPERTY_SETTER_IMPL(type, name, paramName, instanceName) \
                                                                          \
  type YGNodeStyleGet##name(const YGNodeRef node) {                       \
    return node->style.instanceName;                                      \
  }

#define YG_NODE_STYLE_PROPERTY_UNIT_IMPL(type, name, paramName, instanceName)  \
  YG_NODE_STYLE_PROPERTY_SETTER_UNIT_IMPL(type, name, paramName, instanceName) \
                                                                           \
  type YGNodeStyleGet##name(const YGNodeRef node) {                      \
    return node->style.instanceName;                                       \
  }

#define YG_NODE_STYLE_EDGE_PROPERTY_UNIT_IMPL(type, name, paramName, instanceName, defaultValue)    \
  void YGNodeStyleSet##name(const YGNodeRef node, const YGEdge edge, const type paramName) { \
    if (node->style.instanceName[edge].value != paramName.value || node->style.instanceName[edge].unit != paramName.unit ) { \
      node->style.instanceName[edge].value = paramName.value;                                   \
      node->style.instanceName[edge].isDefined = !YGFloatIsUndefined(paramName.value);                                   \
      node->style.instanceName[edge].unit = paramName.unit;                                     \
      YGNodeMarkDirtyInternal(node);                                                                  \
    }                                                                                           \
  }                                                                                             \
                                                                                                 \
  type YGNodeStyleGet##name(const YGNodeRef node, const YGEdge edge) {                       \
    return *YGComputedEdgeValue(node->style.instanceName, edge, &defaultValue);                     \
  }                                                                                            \


#define YG_NODE_STYLE_EDGE_PROPERTY_IMPL(type, name, paramName, instanceName, defaultValue)    \
  void YGNodeStyleSet##name(const YGNodeRef node, const YGEdge edge, const float paramName) { \
    if (node->style.instanceName[edge].value != paramName || node->style.instanceName[edge].unit != YGUnitPixel ) { \
      node->style.instanceName[edge].value = paramName;                                   \
      node->style.instanceName[edge].isDefined = !YGFloatIsUndefined(paramName);                                   \
      node->style.instanceName[edge].unit = YGUnitPixel;                                     \
      YGNodeMarkDirtyInternal(node);                                                                  \
            }                                                                                           \
      }                                                                                             \
                                                                                                 \
   float YGNodeStyleGet##name(const YGNodeRef node, const YGEdge edge) {   \
		return YGComputedEdgeValue(node->style.instanceName, edge, &defaultValue)->value;                     \
   }

#define YG_NODE_LAYOUT_PROPERTY_IMPL(type, name, instanceName) \
  type YGNodeLayoutGet##name(const YGNodeRef node) {           \
    return node->layout.instanceName;                          \
  }

YG_NODE_PROPERTY_IMPL(void *, Context, context, context);
YG_NODE_PROPERTY_IMPL(YGPrintFunc, PrintFunc, printFunc, print);
YG_NODE_PROPERTY_IMPL(bool, HasNewLayout, hasNewLayout, hasNewLayout);

YG_NODE_STYLE_PROPERTY_IMPL(YGDirection, Direction, direction, direction);
YG_NODE_STYLE_PROPERTY_IMPL(YGFlexDirection, FlexDirection, flexDirection, flexDirection);
YG_NODE_STYLE_PROPERTY_IMPL(YGJustify, JustifyContent, justifyContent, justifyContent);
YG_NODE_STYLE_PROPERTY_IMPL(YGAlign, AlignContent, alignContent, alignContent);
YG_NODE_STYLE_PROPERTY_IMPL(YGAlign, AlignItems, alignItems, alignItems);
YG_NODE_STYLE_PROPERTY_IMPL(YGAlign, AlignSelf, alignSelf, alignSelf);
YG_NODE_STYLE_PROPERTY_IMPL(YGPositionType, PositionType, positionType, positionType);
YG_NODE_STYLE_PROPERTY_IMPL(YGWrap, FlexWrap, flexWrap, flexWrap);
YG_NODE_STYLE_PROPERTY_IMPL(YGOverflow, Overflow, overflow, overflow);

YG_NODE_STYLE_PROPERTY_SETTER_IMPL(float, FlexGrow, flexGrow, flexGrow);
YG_NODE_STYLE_PROPERTY_SETTER_IMPL(float, FlexShrink, flexShrink, flexShrink);
YG_NODE_STYLE_PROPERTY_SETTER_UNIT_IMPL(YGValue, FlexBasis, flexBasis, flexBasis);

YG_NODE_STYLE_EDGE_PROPERTY_UNIT_IMPL(YGValue, Position, position, position, YGValueUndefined);
YG_NODE_STYLE_EDGE_PROPERTY_UNIT_IMPL(YGValue, Margin, margin, margin, YGValueZero);
YG_NODE_STYLE_EDGE_PROPERTY_UNIT_IMPL(YGValue, Padding, padding, padding, YGValueZero);
YG_NODE_STYLE_EDGE_PROPERTY_IMPL(float, Border, border, border, YGValueZero);

YG_NODE_STYLE_PROPERTY_UNIT_IMPL(YGValue, Width, width, dimensions[YGDimensionWidth]);
YG_NODE_STYLE_PROPERTY_UNIT_IMPL(YGValue, Height, height, dimensions[YGDimensionHeight]);
YG_NODE_STYLE_PROPERTY_UNIT_IMPL(YGValue, MinWidth, minWidth, minDimensions[YGDimensionWidth]);
YG_NODE_STYLE_PROPERTY_UNIT_IMPL(YGValue, MinHeight, minHeight, minDimensions[YGDimensionHeight]);
YG_NODE_STYLE_PROPERTY_UNIT_IMPL(YGValue, MaxWidth, maxWidth, maxDimensions[YGDimensionWidth]);
YG_NODE_STYLE_PROPERTY_UNIT_IMPL(YGValue, MaxHeight, maxHeight, maxDimensions[YGDimensionHeight]);

// Yoga specific properties, not compatible with flexbox specification
YG_NODE_STYLE_PROPERTY_IMPL(float, AspectRatio, aspectRatio, aspectRatio);

YG_NODE_LAYOUT_PROPERTY_IMPL(float, Left, position[YGEdgeLeft]);
YG_NODE_LAYOUT_PROPERTY_IMPL(float, Top, position[YGEdgeTop]);
YG_NODE_LAYOUT_PROPERTY_IMPL(float, Right, position[YGEdgeRight]);
YG_NODE_LAYOUT_PROPERTY_IMPL(float, Bottom, position[YGEdgeBottom]);
YG_NODE_LAYOUT_PROPERTY_IMPL(float, Width, dimensions[YGDimensionWidth]);
YG_NODE_LAYOUT_PROPERTY_IMPL(float, Height, dimensions[YGDimensionHeight]);
YG_NODE_LAYOUT_PROPERTY_IMPL(YGDirection, Direction, direction);

uint32_t gCurrentGenerationCount = 0;

bool YGLayoutNodeInternal(const YGNodeRef node,
                          const float availableWidth,
                          const float availableHeight,
                          const YGDirection parentDirection,
                          const YGMeasureMode widthMeasureMode,
                          const YGMeasureMode heightMeasureMode,
                          const float parentWidth,
                          const float parentHeight,
                          const bool performLayout,
                          const char *reason);

inline bool YGFloatIsUndefined(const float value) {
  return isnan(value);
}

static inline bool YGValueEqual(const YGValue a, const YGValue b) {
  if (a.isDefined != b.isDefined || a.unit != b.unit) {
    return false;
  }
  
  return fabs(a.value - b.value) < 0.0001f;
}

static inline bool YGFloatsEqual(const float a, const float b) {
  if (YGFloatIsUndefined(a)) {
    return YGFloatIsUndefined(b);
  }
  return fabs(a - b) < 0.0001f;
}

static void YGIndent(const uint32_t n) {
  for (uint32_t i = 0; i < n; i++) {
    YGLog(YGLogLevelDebug, "  ");
  }
}

static void YGPrintNumberIfNotZero(const char *str, const YGValue * const number) {
  if (!YGFloatsEqual(number->value, 0)) {
    YGLog(YGLogLevelDebug, "%s: %g%s, ", str, number->value, number->unit == YGUnitPixel ? "px" : "%");
  }
}

static void YGPrintNumberIfNotUndefinedf(const char *str, const float number) {
  if (!YGFloatIsUndefined(number)) {
    YGLog(YGLogLevelDebug, "%s: %g, ", str, number);
  }
}

static void YGPrintNumberIfNotUndefined(const char *str, const YGValue * const number) {
  if (number->isDefined) {
    YGLog(YGLogLevelDebug, "%s: %g%s, ", str, number->value, number->unit == YGUnitPixel ? "px" : "%");
  }
}

static bool YGFourValuesEqual(const YGValue four[4]) {
  return YGValueEqual(four[0], four[1]) && YGValueEqual(four[0], four[2]) &&
         YGValueEqual(four[0], four[3]);
}

static void YGNodePrintInternal(const YGNodeRef node,
                                const YGPrintOptions options,
                                const uint32_t level) {
  YGIndent(level);
  YGLog(YGLogLevelDebug, "{");

  if (node->print) {
    node->print(node);
  }

  if (options & YGPrintOptionsLayout) {
    YGLog(YGLogLevelDebug, "layout: {");
    YGLog(YGLogLevelDebug, "width: %g, ", node->layout.dimensions[YGDimensionWidth]);
    YGLog(YGLogLevelDebug, "height: %g, ", node->layout.dimensions[YGDimensionHeight]);
    YGLog(YGLogLevelDebug, "top: %g, ", node->layout.position[YGEdgeTop]);
    YGLog(YGLogLevelDebug, "left: %g", node->layout.position[YGEdgeLeft]);
    YGLog(YGLogLevelDebug, "}, ");
  }

  if (options & YGPrintOptionsStyle) {
    if (node->style.flexDirection == YGFlexDirectionColumn) {
      YGLog(YGLogLevelDebug, "flexDirection: 'column', ");
    } else if (node->style.flexDirection == YGFlexDirectionColumnReverse) {
      YGLog(YGLogLevelDebug, "flexDirection: 'column-reverse', ");
    } else if (node->style.flexDirection == YGFlexDirectionRow) {
      YGLog(YGLogLevelDebug, "flexDirection: 'row', ");
    } else if (node->style.flexDirection == YGFlexDirectionRowReverse) {
      YGLog(YGLogLevelDebug, "flexDirection: 'row-reverse', ");
    }

    if (node->style.justifyContent == YGJustifyCenter) {
      YGLog(YGLogLevelDebug, "justifyContent: 'center', ");
    } else if (node->style.justifyContent == YGJustifyFlexEnd) {
      YGLog(YGLogLevelDebug, "justifyContent: 'flex-end', ");
    } else if (node->style.justifyContent == YGJustifySpaceAround) {
      YGLog(YGLogLevelDebug, "justifyContent: 'space-around', ");
    } else if (node->style.justifyContent == YGJustifySpaceBetween) {
      YGLog(YGLogLevelDebug, "justifyContent: 'space-between', ");
    }

    if (node->style.alignItems == YGAlignCenter) {
      YGLog(YGLogLevelDebug, "alignItems: 'center', ");
    } else if (node->style.alignItems == YGAlignFlexEnd) {
      YGLog(YGLogLevelDebug, "alignItems: 'flex-end', ");
    } else if (node->style.alignItems == YGAlignStretch) {
      YGLog(YGLogLevelDebug, "alignItems: 'stretch', ");
    }

    if (node->style.alignContent == YGAlignCenter) {
      YGLog(YGLogLevelDebug, "alignContent: 'center', ");
    } else if (node->style.alignContent == YGAlignFlexEnd) {
      YGLog(YGLogLevelDebug, "alignContent: 'flex-end', ");
    } else if (node->style.alignContent == YGAlignStretch) {
      YGLog(YGLogLevelDebug, "alignContent: 'stretch', ");
    }

    if (node->style.alignSelf == YGAlignFlexStart) {
      YGLog(YGLogLevelDebug, "alignSelf: 'flex-start', ");
    } else if (node->style.alignSelf == YGAlignCenter) {
      YGLog(YGLogLevelDebug, "alignSelf: 'center', ");
    } else if (node->style.alignSelf == YGAlignFlexEnd) {
      YGLog(YGLogLevelDebug, "alignSelf: 'flex-end', ");
    } else if (node->style.alignSelf == YGAlignStretch) {
      YGLog(YGLogLevelDebug, "alignSelf: 'stretch', ");
    }

    YGPrintNumberIfNotUndefinedf("flexGrow", YGNodeStyleGetFlexGrow(node));
    YGPrintNumberIfNotUndefinedf("flexShrink", YGNodeStyleGetFlexShrink(node));
    YGPrintNumberIfNotUndefined("flexBasis", YGNodeStyleGetFlexBasisPtr(node));

    if (node->style.overflow == YGOverflowHidden) {
      YGLog(YGLogLevelDebug, "overflow: 'hidden', ");
    } else if (node->style.overflow == YGOverflowVisible) {
      YGLog(YGLogLevelDebug, "overflow: 'visible', ");
    } else if (node->style.overflow == YGOverflowScroll) {
      YGLog(YGLogLevelDebug, "overflow: 'scroll', ");
    }

    if (YGFourValuesEqual(node->style.margin)) {
      YGPrintNumberIfNotZero("margin", YGComputedEdgeValue(node->style.margin, YGEdgeLeft, &YGValueZero));
    } else {
      YGPrintNumberIfNotZero("marginLeft", YGComputedEdgeValue(node->style.margin, YGEdgeLeft, &YGValueZero));
      YGPrintNumberIfNotZero("marginRight", YGComputedEdgeValue(node->style.margin, YGEdgeRight, &YGValueZero));
      YGPrintNumberIfNotZero("marginTop", YGComputedEdgeValue(node->style.margin, YGEdgeTop, &YGValueZero));
      YGPrintNumberIfNotZero("marginBottom", YGComputedEdgeValue(node->style.margin, YGEdgeBottom, &YGValueZero));
      YGPrintNumberIfNotZero("marginStart", YGComputedEdgeValue(node->style.margin, YGEdgeStart, &YGValueZero));
      YGPrintNumberIfNotZero("marginEnd", YGComputedEdgeValue(node->style.margin, YGEdgeEnd, &YGValueZero));
    }

    if (YGFourValuesEqual(node->style.padding)) {
      YGPrintNumberIfNotZero("padding", YGComputedEdgeValue(node->style.padding, YGEdgeLeft, &YGValueZero));
    } else {
      YGPrintNumberIfNotZero("paddingLeft", YGComputedEdgeValue(node->style.padding, YGEdgeLeft, &YGValueZero));
      YGPrintNumberIfNotZero("paddingRight", YGComputedEdgeValue(node->style.padding, YGEdgeRight, &YGValueZero));
      YGPrintNumberIfNotZero("paddingTop", YGComputedEdgeValue(node->style.padding, YGEdgeTop, &YGValueZero));
      YGPrintNumberIfNotZero("paddingBottom", YGComputedEdgeValue(node->style.padding, YGEdgeBottom, &YGValueZero));
      YGPrintNumberIfNotZero("paddingStart", YGComputedEdgeValue(node->style.padding, YGEdgeStart, &YGValueZero));
      YGPrintNumberIfNotZero("paddingEnd", YGComputedEdgeValue(node->style.padding, YGEdgeEnd, &YGValueZero));
    }

    if (YGFourValuesEqual(node->style.border)) {
      YGPrintNumberIfNotZero("borderWidth", YGComputedEdgeValue(node->style.border, YGEdgeLeft, &YGValueZero));
    } else {
      YGPrintNumberIfNotZero("borderLeftWidth",  YGComputedEdgeValue(node->style.border, YGEdgeLeft, &YGValueZero));
      YGPrintNumberIfNotZero("borderRightWidth",YGComputedEdgeValue(node->style.border, YGEdgeRight, &YGValueZero));
      YGPrintNumberIfNotZero("borderTopWidth", YGComputedEdgeValue(node->style.border, YGEdgeTop, &YGValueZero));
      YGPrintNumberIfNotZero("borderBottomWidth", YGComputedEdgeValue(node->style.border, YGEdgeBottom, &YGValueZero));
      YGPrintNumberIfNotZero("borderStartWidth", YGComputedEdgeValue(node->style.border, YGEdgeStart, &YGValueZero));
      YGPrintNumberIfNotZero("borderEndWidth", YGComputedEdgeValue(node->style.border, YGEdgeEnd, &YGValueZero));
    }

    YGPrintNumberIfNotUndefined("width", &node->style.dimensions[YGDimensionWidth]);
    YGPrintNumberIfNotUndefined("height", &node->style.dimensions[YGDimensionHeight]);
    YGPrintNumberIfNotUndefined("maxWidth", &node->style.maxDimensions[YGDimensionWidth]);
    YGPrintNumberIfNotUndefined("maxHeight", &node->style.maxDimensions[YGDimensionHeight]);
    YGPrintNumberIfNotUndefined("minWidth", &node->style.minDimensions[YGDimensionWidth]);
    YGPrintNumberIfNotUndefined("minHeight", &node->style.minDimensions[YGDimensionHeight]);

    if (node->style.positionType == YGPositionTypeAbsolute) {
      YGLog(YGLogLevelDebug, "position: 'absolute', ");
    }

    YGPrintNumberIfNotUndefined("left", YGComputedEdgeValue(node->style.position, YGEdgeLeft, &YGValueUndefined));
    YGPrintNumberIfNotUndefined("right", YGComputedEdgeValue(node->style.position, YGEdgeRight, &YGValueUndefined));
    YGPrintNumberIfNotUndefined("top", YGComputedEdgeValue(node->style.position, YGEdgeTop, &YGValueUndefined));
    YGPrintNumberIfNotUndefined("bottom", YGComputedEdgeValue(node->style.position, YGEdgeBottom, &YGValueUndefined));
  }

  const uint32_t childCount = YGNodeListCount(node->children);
  if (options & YGPrintOptionsChildren && childCount > 0) {
    YGLog(YGLogLevelDebug, "children: [\n");
    for (uint32_t i = 0; i < childCount; i++) {
      YGNodePrintInternal(YGNodeGetChild(node, i), options, level + 1);
    }
    YGIndent(level);
    YGLog(YGLogLevelDebug, "]},\n");
  } else {
    YGLog(YGLogLevelDebug, "},\n");
  }
}

void YGNodePrint(const YGNodeRef node, const YGPrintOptions options) {
  YGNodePrintInternal(node, options, 0);
}

static const YGEdge leading[4] = {
        [YGFlexDirectionColumn] = YGEdgeTop,
        [YGFlexDirectionColumnReverse] = YGEdgeBottom,
        [YGFlexDirectionRow] = YGEdgeLeft,
        [YGFlexDirectionRowReverse] = YGEdgeRight,
};
static const YGEdge trailing[4] = {
        [YGFlexDirectionColumn] = YGEdgeBottom,
        [YGFlexDirectionColumnReverse] = YGEdgeTop,
        [YGFlexDirectionRow] = YGEdgeRight,
        [YGFlexDirectionRowReverse] = YGEdgeLeft,
};
static const YGEdge pos[4] = {
        [YGFlexDirectionColumn] = YGEdgeTop,
        [YGFlexDirectionColumnReverse] = YGEdgeBottom,
        [YGFlexDirectionRow] = YGEdgeLeft,
        [YGFlexDirectionRowReverse] = YGEdgeRight,
};
static const YGDimension dim[4] = {
        [YGFlexDirectionColumn] = YGDimensionHeight,
        [YGFlexDirectionColumnReverse] = YGDimensionHeight,
        [YGFlexDirectionRow] = YGDimensionWidth,
        [YGFlexDirectionRowReverse] = YGDimensionWidth,
};

static inline bool YGFlexDirectionIsRow(const YGFlexDirection flexDirection) {
  return flexDirection == YGFlexDirectionRow || flexDirection == YGFlexDirectionRowReverse;
}

static inline bool YGFlexDirectionIsColumn(const YGFlexDirection flexDirection) {
  return flexDirection == YGFlexDirectionColumn || flexDirection == YGFlexDirectionColumnReverse;
}

static inline float YGNodeLeadingMargin(const YGNodeRef node, const YGFlexDirection axis, const float widthSize) {
  if (YGFlexDirectionIsRow(axis) && node->style.margin[YGEdgeStart].isDefined) {
    return YGValueResolve(&node->style.margin[YGEdgeStart], widthSize);
  }

  return YGValueResolve(YGComputedEdgeValue(node->style.margin, leading[axis], &YGValueZero), widthSize);
}

static float YGNodeTrailingMargin(const YGNodeRef node, const YGFlexDirection axis, const float widthSize) {
  if (YGFlexDirectionIsRow(axis) && node->style.margin[YGEdgeEnd].isDefined) {
    return YGValueResolve(&node->style.margin[YGEdgeEnd], widthSize);
  }

  return YGValueResolve(YGComputedEdgeValue(node->style.margin, trailing[axis], &YGValueZero), widthSize);
}

static float YGNodeLeadingPadding(const YGNodeRef node, const YGFlexDirection axis, const float widthSize) {
  if (YGFlexDirectionIsRow(axis) && node->style.padding[YGEdgeStart].isDefined &&
      YGValueResolve(&node->style.padding[YGEdgeStart], widthSize) >= 0.0f) {
    return YGValueResolve(&node->style.padding[YGEdgeStart], widthSize);
  }

  return fmaxf(YGValueResolve(YGComputedEdgeValue(node->style.padding, leading[axis], &YGValueZero), widthSize), 0.0f);
}

static float YGNodeTrailingPadding(const YGNodeRef node, const YGFlexDirection axis, const float widthSize) {
  if (YGFlexDirectionIsRow(axis) && node->style.padding[YGEdgeEnd].isDefined &&
      YGValueResolve(&node->style.padding[YGEdgeEnd], widthSize) >= 0.0f) {
    return YGValueResolve(&node->style.padding[YGEdgeEnd], widthSize);
  }

  return fmaxf(YGValueResolve(YGComputedEdgeValue(node->style.padding, trailing[axis], &YGValueZero), widthSize), 0.0f);
}

static float YGNodeLeadingBorder(const YGNodeRef node, const YGFlexDirection axis) {
  if (YGFlexDirectionIsRow(axis) && node->style.border[YGEdgeStart].isDefined &&
      node->style.border[YGEdgeStart].value >= 0.0f) {
    return node->style.border[YGEdgeStart].value;
  }

  return fmaxf(YGComputedEdgeValue(node->style.border, leading[axis], &YGValueZero)->value, 0.0f);
}

static float YGNodeTrailingBorder(const YGNodeRef node, const YGFlexDirection axis) {
  if (YGFlexDirectionIsRow(axis) && node->style.border[YGEdgeEnd].isDefined &&
      node->style.border[YGEdgeEnd].value >= 0.0f) {
    return node->style.border[YGEdgeEnd].value;
  }

  return fmaxf(YGComputedEdgeValue(node->style.border, trailing[axis], &YGValueZero)->value, 0.0f);
}

static inline float YGNodeLeadingPaddingAndBorder(const YGNodeRef node,
                                                  const YGFlexDirection axis, const float widthSize) {
  return YGNodeLeadingPadding(node, axis, widthSize) + YGNodeLeadingBorder(node, axis);
}

static inline float YGNodeTrailingPaddingAndBorder(const YGNodeRef node,
                                                   const YGFlexDirection axis, const float widthSize) {
  return YGNodeTrailingPadding(node, axis, widthSize) + YGNodeTrailingBorder(node, axis);
}

static inline float YGNodeMarginForAxis(const YGNodeRef node, const YGFlexDirection axis, const float widthSize) {
  return YGNodeLeadingMargin(node, axis, widthSize) + YGNodeTrailingMargin(node, axis, widthSize);
}

static inline float YGNodePaddingAndBorderForAxis(const YGNodeRef node,
                                                  const YGFlexDirection axis, const float widthSize) {
  return YGNodeLeadingPaddingAndBorder(node, axis, widthSize) + YGNodeTrailingPaddingAndBorder(node, axis, widthSize);
}

static inline YGAlign YGNodeAlignItem(const YGNodeRef node, const YGNodeRef child) {
  return child->style.alignSelf == YGAlignAuto ? node->style.alignItems : child->style.alignSelf;
}

static inline YGDirection YGNodeResolveDirection(const YGNodeRef node,
                                                 const YGDirection parentDirection) {
  if (node->style.direction == YGDirectionInherit) {
    return parentDirection > YGDirectionInherit ? parentDirection : YGDirectionLTR;
  } else {
    return node->style.direction;
  }
}

static inline YGFlexDirection YGFlexDirectionResolve(const YGFlexDirection flexDirection,
                                                     const YGDirection direction) {
  if (direction == YGDirectionRTL) {
    if (flexDirection == YGFlexDirectionRow) {
      return YGFlexDirectionRowReverse;
    } else if (flexDirection == YGFlexDirectionRowReverse) {
      return YGFlexDirectionRow;
    }
  }

  return flexDirection;
}

static YGFlexDirection YGFlexDirectionCross(const YGFlexDirection flexDirection,
                                            const YGDirection direction) {
  return YGFlexDirectionIsColumn(flexDirection)
             ? YGFlexDirectionResolve(YGFlexDirectionRow, direction)
             : YGFlexDirectionColumn;
}

static inline bool YGNodeIsFlex(const YGNodeRef node) {
  return (node->style.positionType == YGPositionTypeRelative &&
          (node->style.flexGrow != 0.0f || node->style.flexShrink != 0.0f || node->style.flex != 0.0f));
}

static inline float YGNodeDimWithMargin(const YGNodeRef node, const YGFlexDirection axis, const float widthSize) {
  return node->layout.measuredDimensions[dim[axis]] + YGNodeLeadingMargin(node, axis, widthSize) +
         YGNodeTrailingMargin(node, axis, widthSize);
}

static inline bool YGNodeIsStyleDimDefined(const YGNodeRef node, const YGFlexDirection axis) {
  return node->style.dimensions[dim[axis]].isDefined && node->style.dimensions[dim[axis]].value >= 0.0f;
}

static inline bool YGNodeIsLayoutDimDefined(const YGNodeRef node, const YGFlexDirection axis) {
  const float value = node->layout.measuredDimensions[dim[axis]];
  return !YGFloatIsUndefined(value) && value >= 0.0f;
}

static inline bool YGNodeIsLeadingPosDefined(const YGNodeRef node, const YGFlexDirection axis) {
  return (YGFlexDirectionIsRow(axis) &&
                   YGComputedEdgeValue(node->style.position, YGEdgeStart, &YGValueUndefined)->isDefined) ||
         YGComputedEdgeValue(node->style.position, leading[axis], &YGValueUndefined)->isDefined;
}

static inline bool YGNodeIsTrailingPosDefined(const YGNodeRef node, const YGFlexDirection axis) {
  return (YGFlexDirectionIsRow(axis) &&
          YGComputedEdgeValue(node->style.position, YGEdgeEnd, &YGValueUndefined)->isDefined) ||
             YGComputedEdgeValue(node->style.position, trailing[axis], &YGValueUndefined)->isDefined;
}

static float YGNodeLeadingPosition(const YGNodeRef node, const YGFlexDirection axis, const float axisSize) {
  if (YGFlexDirectionIsRow(axis)) {
    const YGValue * leadingPosition =
        YGComputedEdgeValue(node->style.position, YGEdgeStart, &YGValueUndefined);
    if (leadingPosition->isDefined) {
      return YGValueResolve(leadingPosition, axisSize);
    }
  }

  const YGValue * leadingPosition =
      YGComputedEdgeValue(node->style.position, leading[axis], &YGValueUndefined);

  return !leadingPosition->isDefined ? 0.0f : YGValueResolve(leadingPosition, axisSize);
}

static float YGNodeTrailingPosition(const YGNodeRef node, const YGFlexDirection axis, const float axisSize) {
  if (YGFlexDirectionIsRow(axis)) {
    const YGValue * trailingPosition =
        YGComputedEdgeValue(node->style.position, YGEdgeEnd, &YGValueUndefined);
    if (trailingPosition->isDefined) {
      return YGValueResolve(trailingPosition, axisSize);
    }
  }

  const YGValue * trailingPosition =
      YGComputedEdgeValue(node->style.position, trailing[axis], &YGValueUndefined);

  return !trailingPosition->isDefined ? 0.0f : YGValueResolve(trailingPosition, axisSize);
}

static float YGNodeBoundAxisWithinMinAndMax(const YGNodeRef node,
                                            const YGFlexDirection axis,
                                            const float value, const float axisSize) {
  float min = YGUndefined;
  float max = YGUndefined;

  if (YGFlexDirectionIsColumn(axis)) {
    min = YGValueResolve(&node->style.minDimensions[YGDimensionHeight], axisSize);
    max = YGValueResolve(&node->style.maxDimensions[YGDimensionHeight], axisSize);
  } else if (YGFlexDirectionIsRow(axis)) {
    min = YGValueResolve(&node->style.minDimensions[YGDimensionWidth], axisSize);
    max = YGValueResolve(&node->style.maxDimensions[YGDimensionWidth], axisSize);
  }

  float boundValue = value;

  if (!YGFloatIsUndefined(max) && max >= 0.0f && boundValue > max) {
    boundValue = max;
  }

  if (!YGFloatIsUndefined(min) && min >= 0.0f && boundValue < min) {
    boundValue = min;
  }

  return boundValue;
}

// Like YGNodeBoundAxisWithinMinAndMax but also ensures that the value doesn't go
// below the
// padding and border amount.
static inline float YGNodeBoundAxis(const YGNodeRef node,
                                    const YGFlexDirection axis,
                                    const float value, const float axisSize, const float widthSize) {
  return fmaxf(YGNodeBoundAxisWithinMinAndMax(node, axis, value, axisSize),
               YGNodePaddingAndBorderForAxis(node, axis, widthSize));
}

static void YGNodeSetChildTrailingPosition(const YGNodeRef node,
                                           const YGNodeRef child,
                                           const YGFlexDirection axis) {
  const float size = child->layout.measuredDimensions[dim[axis]];
  child->layout.position[trailing[axis]] =
      node->layout.measuredDimensions[dim[axis]] - size - child->layout.position[pos[axis]];
}

// If both left and right are defined, then use left. Otherwise return
// +left or -right depending on which is defined.
static float YGNodeRelativePosition(const YGNodeRef node, const YGFlexDirection axis, const float axisSize) {
  return YGNodeIsLeadingPosDefined(node, axis) ? YGNodeLeadingPosition(node, axis, axisSize)
                                               : -YGNodeTrailingPosition(node, axis, axisSize);
}

static void YGConstrainMaxSizeForMode(const float maxSize, YGMeasureMode *mode, float *size) {
  switch (*mode) {
    case YGMeasureModeExactly:
    case YGMeasureModeAtMost:
      *size = (YGFloatIsUndefined(maxSize) || *size < maxSize) ? *size : maxSize;
      break;
    case YGMeasureModeUndefined:
      if (!YGFloatIsUndefined(maxSize)) {
        *mode = YGMeasureModeAtMost;
        *size = maxSize;
      }
      break;
    case YGMeasureModeCount:
      break;
  }
}

static void YGNodeSetPosition(const YGNodeRef node, const YGDirection direction, const float mainSize, const float crossSize, const float parentWidth) {
  const YGFlexDirection mainAxis = YGFlexDirectionResolve(node->style.flexDirection, direction);
  const YGFlexDirection crossAxis = YGFlexDirectionCross(mainAxis, direction);
  const float relativePositionMain = YGNodeRelativePosition(node, mainAxis, mainSize);
  const float relativePositionCross = YGNodeRelativePosition(node, crossAxis, crossSize);

  node->layout.position[leading[mainAxis]] =
      YGNodeLeadingMargin(node, mainAxis, parentWidth) + relativePositionMain;
  node->layout.position[trailing[mainAxis]] =
      YGNodeTrailingMargin(node, mainAxis, parentWidth) + relativePositionMain;
  node->layout.position[leading[crossAxis]] =
      YGNodeLeadingMargin(node, crossAxis, parentWidth) + relativePositionCross;
  node->layout.position[trailing[crossAxis]] =
      YGNodeTrailingMargin(node, crossAxis, parentWidth) + relativePositionCross;
}

static void YGNodeComputeFlexBasisForChild(const YGNodeRef node,
                                           const YGNodeRef child,
                                           const float width,
                                           const YGMeasureMode widthMode,
                                           const float height,
                                           const float parentWidth,
                                           const float parentHeight,
                                           const YGMeasureMode heightMode,
                                           const YGDirection direction) {
  const YGFlexDirection mainAxis = YGFlexDirectionResolve(node->style.flexDirection, direction);
  const bool isMainAxisRow = YGFlexDirectionIsRow(mainAxis);
  const float mainAxisSize = isMainAxisRow ? width : height;
  const float mainAxisParentSize = isMainAxisRow ? parentWidth : parentHeight;

  float childWidth;
  float childHeight;
  YGMeasureMode childWidthMeasureMode;
  YGMeasureMode childHeightMeasureMode;

  const bool isRowStyleDimDefined = YGNodeIsStyleDimDefined(child, YGFlexDirectionRow);
  const bool isColumnStyleDimDefined = YGNodeIsStyleDimDefined(child, YGFlexDirectionColumn);

  if (YGNodeStyleGetFlexBasisPtr(child)->isDefined &&
      !YGFloatIsUndefined(mainAxisSize)) {
    if (YGFloatIsUndefined(child->layout.computedFlexBasis) ||
        (YGIsExperimentalFeatureEnabled(YGExperimentalFeatureWebFlexBasis) &&
         child->layout.computedFlexBasisGeneration != gCurrentGenerationCount)) {
      child->layout.computedFlexBasis =
          fmaxf(YGValueResolve(YGNodeStyleGetFlexBasisPtr(child), mainAxisParentSize), YGNodePaddingAndBorderForAxis(child, mainAxis, parentWidth));
    }
  } else if (isMainAxisRow && isRowStyleDimDefined) {
    // The width is definite, so use that as the flex basis.
    child->layout.computedFlexBasis =
      fmaxf(YGValueResolve(&child->style.dimensions[YGDimensionWidth], parentWidth),
              YGNodePaddingAndBorderForAxis(child, YGFlexDirectionRow, parentWidth));
  } else if (!isMainAxisRow && isColumnStyleDimDefined) {
    // The height is definite, so use that as the flex basis.
    child->layout.computedFlexBasis =
      fmaxf(YGValueResolve(&child->style.dimensions[YGDimensionHeight], parentHeight),
      YGNodePaddingAndBorderForAxis(child, YGFlexDirectionColumn, parentWidth));
  } else {
    // Compute the flex basis and hypothetical main size (i.e. the clamped
    // flex basis).
    childWidth = YGUndefined;
    childHeight = YGUndefined;
    childWidthMeasureMode = YGMeasureModeUndefined;
    childHeightMeasureMode = YGMeasureModeUndefined;

    if (isRowStyleDimDefined) {
      childWidth = YGValueResolve(&child->style.dimensions[YGDimensionWidth], parentWidth) +
        YGNodeMarginForAxis(child, YGFlexDirectionRow, parentWidth);
      childWidthMeasureMode = YGMeasureModeExactly;
    }
    if (isColumnStyleDimDefined) {
      childHeight = YGValueResolve(&child->style.dimensions[YGDimensionHeight], parentHeight) +
        YGNodeMarginForAxis(child, YGFlexDirectionColumn, parentWidth);
      childHeightMeasureMode = YGMeasureModeExactly;
    }

    // The W3C spec doesn't say anything about the 'overflow' property,
    // but all major browsers appear to implement the following logic.
    if ((!isMainAxisRow && node->style.overflow == YGOverflowScroll) ||
        node->style.overflow != YGOverflowScroll) {
      if (YGFloatIsUndefined(childWidth) && !YGFloatIsUndefined(width)) {
        childWidth = width;
        childWidthMeasureMode = YGMeasureModeAtMost;
      }
    }

    if ((isMainAxisRow && node->style.overflow == YGOverflowScroll) ||
        node->style.overflow != YGOverflowScroll) {
      if (YGFloatIsUndefined(childHeight) && !YGFloatIsUndefined(height)) {
        childHeight = height;
        childHeightMeasureMode = YGMeasureModeAtMost;
      }
    }

    // If child has no defined size in the cross axis and is set to stretch,
    // set the cross
    // axis to be measured exactly with the available inner width
    if (!isMainAxisRow && !YGFloatIsUndefined(width) && !isRowStyleDimDefined &&
        widthMode == YGMeasureModeExactly && YGNodeAlignItem(node, child) == YGAlignStretch) {
      childWidth = width;
      childWidthMeasureMode = YGMeasureModeExactly;
    }
    if (isMainAxisRow && !YGFloatIsUndefined(height) && !isColumnStyleDimDefined &&
        heightMode == YGMeasureModeExactly && YGNodeAlignItem(node, child) == YGAlignStretch) {
      childHeight = height;
      childHeightMeasureMode = YGMeasureModeExactly;
    }

    if (!YGFloatIsUndefined(child->style.aspectRatio)) {
      if (!isMainAxisRow && childWidthMeasureMode == YGMeasureModeExactly) {
        child->layout.computedFlexBasis =
            fmaxf(childWidth * child->style.aspectRatio,
            YGNodePaddingAndBorderForAxis(child, YGFlexDirectionColumn, parentWidth));
        return;
      } else if (isMainAxisRow && childHeightMeasureMode == YGMeasureModeExactly) {
        child->layout.computedFlexBasis =
            fmaxf(childHeight * child->style.aspectRatio,
                  YGNodePaddingAndBorderForAxis(child, YGFlexDirectionRow, parentWidth));
        return;
      }
    }

    YGConstrainMaxSizeForMode(YGValueResolve(&child->style.maxDimensions[YGDimensionWidth], parentWidth),
                              &childWidthMeasureMode,
                              &childWidth);
    YGConstrainMaxSizeForMode(YGValueResolve(&child->style.maxDimensions[YGDimensionHeight], parentHeight),
                              &childHeightMeasureMode,
                              &childHeight);

    // Measure the child
    YGLayoutNodeInternal(child,
                         childWidth,
                         childHeight,
                         direction,
                         childWidthMeasureMode,
                         childHeightMeasureMode,
                         parentWidth,
                         parentHeight,
                         false,
                         "measure");

    child->layout.computedFlexBasis =
        fmaxf(isMainAxisRow ? child->layout.measuredDimensions[YGDimensionWidth]
                            : child->layout.measuredDimensions[YGDimensionHeight],
              YGNodePaddingAndBorderForAxis(child, mainAxis, parentWidth));
  }

  child->layout.computedFlexBasisGeneration = gCurrentGenerationCount;
}

static void YGNodeAbsoluteLayoutChild(const YGNodeRef node,
                                      const YGNodeRef child,
                                      const float width,
                                      const YGMeasureMode widthMode,
                                      const float height,
                                      const YGDirection direction) {
  const YGFlexDirection mainAxis = YGFlexDirectionResolve(node->style.flexDirection, direction);
  const YGFlexDirection crossAxis = YGFlexDirectionCross(mainAxis, direction);
  const bool isMainAxisRow = YGFlexDirectionIsRow(mainAxis);

  float childWidth = YGUndefined;
  float childHeight = YGUndefined;
  YGMeasureMode childWidthMeasureMode = YGMeasureModeUndefined;
  YGMeasureMode childHeightMeasureMode = YGMeasureModeUndefined;

  if (YGNodeIsStyleDimDefined(child, YGFlexDirectionRow)) {
    childWidth = YGValueResolve(&child->style.dimensions[YGDimensionWidth], width) + 
                 YGNodeMarginForAxis(child, YGFlexDirectionRow, width);
  } else {
    // If the child doesn't have a specified width, compute the width based
    // on the left/right
    // offsets if they're defined.
    if (YGNodeIsLeadingPosDefined(child, YGFlexDirectionRow) &&
        YGNodeIsTrailingPosDefined(child, YGFlexDirectionRow)) {
      childWidth = node->layout.measuredDimensions[YGDimensionWidth] -
                   (YGNodeLeadingBorder(node, YGFlexDirectionRow) +
                    YGNodeTrailingBorder(node, YGFlexDirectionRow)) -
                   (YGNodeLeadingPosition(child, YGFlexDirectionRow, width) +
                    YGNodeTrailingPosition(child, YGFlexDirectionRow, width));
      childWidth = YGNodeBoundAxis(child, YGFlexDirectionRow, childWidth, width, width);
    }
  }

  if (YGNodeIsStyleDimDefined(child, YGFlexDirectionColumn)) {
    childHeight = YGValueResolve(&child->style.dimensions[YGDimensionHeight], height) +
                  YGNodeMarginForAxis(child, YGFlexDirectionColumn, width);
  } else {
    // If the child doesn't have a specified height, compute the height
    // based on the top/bottom
    // offsets if they're defined.
    if (YGNodeIsLeadingPosDefined(child, YGFlexDirectionColumn) &&
        YGNodeIsTrailingPosDefined(child, YGFlexDirectionColumn)) {
      childHeight = node->layout.measuredDimensions[YGDimensionHeight] -
                    (YGNodeLeadingBorder(node, YGFlexDirectionColumn) +
                     YGNodeTrailingBorder(node, YGFlexDirectionColumn)) -
                    (YGNodeLeadingPosition(child, YGFlexDirectionColumn, height) +
                     YGNodeTrailingPosition(child, YGFlexDirectionColumn, height));
      childHeight = YGNodeBoundAxis(child, YGFlexDirectionColumn, childHeight, height, width);
    }
  }

  // Exactly one dimension needs to be defined for us to be able to do aspect ratio
  // calculation. One dimension being the anchor and the other being flexible.
  if (YGFloatIsUndefined(childWidth) ^ YGFloatIsUndefined(childHeight)) {
    if (!YGFloatIsUndefined(child->style.aspectRatio)) {
      if (YGFloatIsUndefined(childWidth)) {
        childWidth = fmaxf(childHeight * child->style.aspectRatio,
                           YGNodePaddingAndBorderForAxis(child, YGFlexDirectionColumn, width));
      } else if (YGFloatIsUndefined(childHeight)) {
        childHeight = fmaxf(childWidth * child->style.aspectRatio,
                            YGNodePaddingAndBorderForAxis(child, YGFlexDirectionRow, width));
      }
    }
  }

  // If we're still missing one or the other dimension, measure the content.
  if (YGFloatIsUndefined(childWidth) || YGFloatIsUndefined(childHeight)) {
    childWidthMeasureMode =
        YGFloatIsUndefined(childWidth) ? YGMeasureModeUndefined : YGMeasureModeExactly;
    childHeightMeasureMode =
        YGFloatIsUndefined(childHeight) ? YGMeasureModeUndefined : YGMeasureModeExactly;

    // According to the spec, if the main size is not definite and the
    // child's inline axis is parallel to the main axis (i.e. it's
    // horizontal), the child should be sized using "UNDEFINED" in
    // the main size. Otherwise use "AT_MOST" in the cross axis.
    if (!isMainAxisRow && YGFloatIsUndefined(childWidth) && widthMode != YGMeasureModeUndefined) {
      childWidth = width;
      childWidthMeasureMode = YGMeasureModeAtMost;
    }

    YGLayoutNodeInternal(child,
                         childWidth,
                         childHeight,
                         direction,
                         childWidthMeasureMode,
                         childHeightMeasureMode,
                         childWidth,
                         childHeight,
                         false,
                         "abs-measure");
    childWidth = child->layout.measuredDimensions[YGDimensionWidth] +
                 YGNodeMarginForAxis(child, YGFlexDirectionRow, width);
    childHeight = child->layout.measuredDimensions[YGDimensionHeight] +
                  YGNodeMarginForAxis(child, YGFlexDirectionColumn, width);
  }

  YGLayoutNodeInternal(child,
                       childWidth,
                       childHeight,
                       direction,
                       YGMeasureModeExactly,
                       YGMeasureModeExactly,
                       childWidth,
                       childHeight,
                       true,
                       "abs-layout");

  if (YGNodeIsTrailingPosDefined(child, mainAxis) && !YGNodeIsLeadingPosDefined(child, mainAxis)) {
    child->layout.position[leading[mainAxis]] = node->layout.measuredDimensions[dim[mainAxis]] -
                                                child->layout.measuredDimensions[dim[mainAxis]] -
                                                YGNodeTrailingBorder(node, mainAxis) -
                                                YGNodeTrailingPosition(child, mainAxis, width);
  }

  if (YGNodeIsTrailingPosDefined(child, crossAxis) && !YGNodeIsLeadingPosDefined(child, crossAxis)) {
    child->layout.position[leading[crossAxis]] = node->layout.measuredDimensions[dim[crossAxis]] -
                                                 child->layout.measuredDimensions[dim[crossAxis]] -
                                                 YGNodeTrailingBorder(node, crossAxis) -
                                                 YGNodeTrailingPosition(child, crossAxis, width);
  }
}

static void YGNodeWithMeasureFuncSetMeasuredDimensions(const YGNodeRef node,
                                                       const float availableWidth,
                                                       const float availableHeight,
                                                       const YGMeasureMode widthMeasureMode,
                                                       const YGMeasureMode heightMeasureMode) {
  YG_ASSERT(node->measure, "Expected node to have custom measure function");

  const float paddingAndBorderAxisRow = YGNodePaddingAndBorderForAxis(node, YGFlexDirectionRow, availableWidth);
  const float paddingAndBorderAxisColumn =
      YGNodePaddingAndBorderForAxis(node, YGFlexDirectionColumn, availableWidth);
  const float marginAxisRow = YGNodeMarginForAxis(node, YGFlexDirectionRow, availableWidth);
  const float marginAxisColumn = YGNodeMarginForAxis(node, YGFlexDirectionColumn, availableWidth);

  const float innerWidth = availableWidth - marginAxisRow - paddingAndBorderAxisRow;
  const float innerHeight = availableHeight - marginAxisColumn - paddingAndBorderAxisColumn;

  if (widthMeasureMode == YGMeasureModeExactly && heightMeasureMode == YGMeasureModeExactly) {
    // Don't bother sizing the text if both dimensions are already defined.
    node->layout.measuredDimensions[YGDimensionWidth] =
        YGNodeBoundAxis(node, YGFlexDirectionRow, availableWidth - marginAxisRow, availableWidth, availableWidth);
    node->layout.measuredDimensions[YGDimensionHeight] =
        YGNodeBoundAxis(node, YGFlexDirectionColumn, availableHeight - marginAxisColumn, availableHeight, availableWidth);
  } else if (innerWidth <= 0.0f || innerHeight <= 0.0f) {
    // Don't bother sizing the text if there's no horizontal or vertical
    // space.
    node->layout.measuredDimensions[YGDimensionWidth] =
        YGNodeBoundAxis(node, YGFlexDirectionRow, 0.0f, availableWidth, availableWidth);
    node->layout.measuredDimensions[YGDimensionHeight] =
        YGNodeBoundAxis(node, YGFlexDirectionColumn, 0.0f, availableHeight, availableWidth);
  } else {
    // Measure the text under the current constraints.
    const YGSize measuredSize =
        node->measure(node, innerWidth, widthMeasureMode, innerHeight, heightMeasureMode);

    node->layout.measuredDimensions[YGDimensionWidth] =
        YGNodeBoundAxis(node,
                        YGFlexDirectionRow,
                        (widthMeasureMode == YGMeasureModeUndefined ||
                         widthMeasureMode == YGMeasureModeAtMost)
                            ? measuredSize.width + paddingAndBorderAxisRow
                            : availableWidth - marginAxisRow, availableWidth, availableWidth);
    node->layout.measuredDimensions[YGDimensionHeight] =
        YGNodeBoundAxis(node,
                        YGFlexDirectionColumn,
                        (heightMeasureMode == YGMeasureModeUndefined ||
                         heightMeasureMode == YGMeasureModeAtMost)
                            ? measuredSize.height + paddingAndBorderAxisColumn
                            : availableHeight - marginAxisColumn, availableHeight, availableWidth);
  }
}

// For nodes with no children, use the available values if they were provided,
// or the minimum size as indicated by the padding and border sizes.
static void YGNodeEmptyContainerSetMeasuredDimensions(const YGNodeRef node,
                                                      const float availableWidth,
                                                      const float availableHeight,
                                                      const YGMeasureMode widthMeasureMode,
                                                      const YGMeasureMode heightMeasureMode,
                                                      const float parentWidth,
                                                      const float parentHeight) {
  const float paddingAndBorderAxisRow = YGNodePaddingAndBorderForAxis(node, YGFlexDirectionRow, parentWidth);
  const float paddingAndBorderAxisColumn =
      YGNodePaddingAndBorderForAxis(node, YGFlexDirectionColumn, parentWidth);
  const float marginAxisRow = YGNodeMarginForAxis(node, YGFlexDirectionRow, parentWidth);
  const float marginAxisColumn = YGNodeMarginForAxis(node, YGFlexDirectionColumn, parentWidth);

  node->layout.measuredDimensions[YGDimensionWidth] =
      YGNodeBoundAxis(node,
                      YGFlexDirectionRow,
                      (widthMeasureMode == YGMeasureModeUndefined ||
                       widthMeasureMode == YGMeasureModeAtMost)
                          ? paddingAndBorderAxisRow
                          : availableWidth - marginAxisRow, parentWidth, parentWidth);
  node->layout.measuredDimensions[YGDimensionHeight] =
      YGNodeBoundAxis(node,
                      YGFlexDirectionColumn,
                      (heightMeasureMode == YGMeasureModeUndefined ||
                       heightMeasureMode == YGMeasureModeAtMost)
                          ? paddingAndBorderAxisColumn
                          : availableHeight - marginAxisColumn, parentHeight, parentWidth);
}

static bool YGNodeFixedSizeSetMeasuredDimensions(const YGNodeRef node,
                                                 const float availableWidth,
                                                 const float availableHeight,
                                                 const YGMeasureMode widthMeasureMode,
                                                 const YGMeasureMode heightMeasureMode,
                                                 const float parentWidth,
                                                 const float parentHeight) {
  if ((widthMeasureMode == YGMeasureModeAtMost && availableWidth <= 0.0f) ||
      (heightMeasureMode == YGMeasureModeAtMost && availableHeight <= 0.0f) ||
      (widthMeasureMode == YGMeasureModeExactly && heightMeasureMode == YGMeasureModeExactly)) {
    const float marginAxisColumn = YGNodeMarginForAxis(node, YGFlexDirectionColumn, parentWidth);
    const float marginAxisRow = YGNodeMarginForAxis(node, YGFlexDirectionRow, parentWidth);

    node->layout.measuredDimensions[YGDimensionWidth] =
        YGNodeBoundAxis(node,
                        YGFlexDirectionRow,
                        YGFloatIsUndefined(availableWidth) || (widthMeasureMode == YGMeasureModeAtMost && availableWidth < 0.0f)
                            ? 0.0f
                            : availableWidth - marginAxisRow, parentWidth, parentWidth);

    node->layout.measuredDimensions[YGDimensionHeight] =
        YGNodeBoundAxis(node,
                        YGFlexDirectionColumn,
                        YGFloatIsUndefined(availableHeight) || (heightMeasureMode == YGMeasureModeAtMost && availableHeight < 0.0f)
                            ? 0.0f
                            : availableHeight - marginAxisColumn, parentHeight, parentWidth);

    return true;
  }

  return false;
}

//
// This is the main routine that implements a subset of the flexbox layout
// algorithm
// described in the W3C YG documentation: https://www.w3.org/TR/YG3-flexbox/.
//
// Limitations of this algorithm, compared to the full standard:
//  * Display property is always assumed to be 'flex' except for Text nodes,
//  which
//    are assumed to be 'inline-flex'.
//  * The 'zIndex' property (or any form of z ordering) is not supported. Nodes
//  are
//    stacked in document order.
//  * The 'order' property is not supported. The order of flex items is always
//  defined
//    by document order.
//  * The 'visibility' property is always assumed to be 'visible'. Values of
//  'collapse'
//    and 'hidden' are not supported.
//  * The 'wrap' property supports only 'nowrap' (which is the default) or
//  'wrap'. The
//    rarely-used 'wrap-reverse' is not supported.
//  * Rather than allowing arbitrary combinations of flexGrow, flexShrink and
//    flexBasis, this algorithm supports only the three most common
//    combinations:
//      flex: 0 is equiavlent to flex: 0 0 auto
//      flex: n (where n is a positive value) is equivalent to flex: n 1 auto
//          If POSITIVE_FLEX_IS_AUTO is 0, then it is equivalent to flex: n 0 0
//          This is faster because the content doesn't need to be measured, but
//          it's
//          less flexible because the basis is always 0 and can't be overriden
//          with
//          the width/height attributes.
//      flex: -1 (or any negative value) is equivalent to flex: 0 1 auto
//  * Margins cannot be specified as 'auto'. They must be specified in terms of
//  pixel
//    values, and the default value is 0.
//  * The 'baseline' value is not supported for alignItems and alignSelf
//  properties.
//  * Values of width, maxWidth, minWidth, height, maxHeight and minHeight must
//  be
//    specified as pixel values, not as percentages.
//  * There is no support for calculation of dimensions based on intrinsic
//  aspect ratios
//     (e.g. images).
//  * There is no support for forced breaks.
//  * It does not support vertical inline directions (top-to-bottom or
//  bottom-to-top text).
//
// Deviations from standard:
//  * Section 4.5 of the spec indicates that all flex items have a default
//  minimum
//    main size. For text blocks, for example, this is the width of the widest
//    word.
//    Calculating the minimum width is expensive, so we forego it and assume a
//    default
//    minimum main size of 0.
//  * Min/Max sizes in the main axis are not honored when resolving flexible
//  lengths.
//  * The spec indicates that the default value for 'flexDirection' is 'row',
//  but
//    the algorithm below assumes a default of 'column'.
//
// Input parameters:
//    - node: current node to be sized and layed out
//    - availableWidth & availableHeight: available size to be used for sizing
//    the node
//      or YGUndefined if the size is not available; interpretation depends on
//      layout
//      flags
//    - parentDirection: the inline (text) direction within the parent
//    (left-to-right or
//      right-to-left)
//    - widthMeasureMode: indicates the sizing rules for the width (see below
//    for explanation)
//    - heightMeasureMode: indicates the sizing rules for the height (see below
//    for explanation)
//    - performLayout: specifies whether the caller is interested in just the
//    dimensions
//      of the node or it requires the entire node and its subtree to be layed
//      out
//      (with final positions)
//
// Details:
//    This routine is called recursively to lay out subtrees of flexbox
//    elements. It uses the
//    information in node.style, which is treated as a read-only input. It is
//    responsible for
//    setting the layout.direction and layout.measuredDimensions fields for the
//    input node as well
//    as the layout.position and layout.lineIndex fields for its child nodes.
//    The
//    layout.measuredDimensions field includes any border or padding for the
//    node but does
//    not include margins.
//
//    The spec describes four different layout modes: "fill available", "max
//    content", "min
//    content",
//    and "fit content". Of these, we don't use "min content" because we don't
//    support default
//    minimum main sizes (see above for details). Each of our measure modes maps
//    to a layout mode
//    from the spec (https://www.w3.org/TR/YG3-sizing/#terms):
//      - YGMeasureModeUndefined: max content
//      - YGMeasureModeExactly: fill available
//      - YGMeasureModeAtMost: fit content
//
//    When calling YGNodelayoutImpl and YGLayoutNodeInternal, if the caller passes
//    an available size of
//    undefined then it must also pass a measure mode of YGMeasureModeUndefined
//    in that dimension.
//
static void YGNodelayoutImpl(const YGNodeRef node,
                             const float availableWidth,
                             const float availableHeight,
                             const YGDirection parentDirection,
                             const YGMeasureMode widthMeasureMode,
                             const YGMeasureMode heightMeasureMode,
                             const float parentWidth,
                             const float parentHeight,
                             const bool performLayout) {
  YG_ASSERT(YGFloatIsUndefined(availableWidth) ? widthMeasureMode == YGMeasureModeUndefined : true,
            "availableWidth is indefinite so widthMeasureMode must be "
            "YGMeasureModeUndefined");
  YG_ASSERT(YGFloatIsUndefined(availableHeight) ? heightMeasureMode == YGMeasureModeUndefined
                                                : true,
            "availableHeight is indefinite so heightMeasureMode must be "
            "YGMeasureModeUndefined");

  // Set the resolved resolution in the node's layout.
  const YGDirection direction = YGNodeResolveDirection(node, parentDirection);
  node->layout.direction = direction;

  if (node->measure) {
    YGNodeWithMeasureFuncSetMeasuredDimensions(
        node, availableWidth, availableHeight, widthMeasureMode, heightMeasureMode);
    return;
  }

  const uint32_t childCount = YGNodeListCount(node->children);
  if (childCount == 0) {
    YGNodeEmptyContainerSetMeasuredDimensions(
        node, availableWidth, availableHeight, widthMeasureMode, heightMeasureMode, parentWidth, parentHeight);
    return;
  }

  // If we're not being asked to perform a full layout we can skip the algorithm if we already know
  // the size
  if (!performLayout &&
      YGNodeFixedSizeSetMeasuredDimensions(
          node, availableWidth, availableHeight, widthMeasureMode, heightMeasureMode, parentWidth, parentHeight)) {
    return;
  }

  // STEP 1: CALCULATE VALUES FOR REMAINDER OF ALGORITHM
  const YGFlexDirection mainAxis = YGFlexDirectionResolve(node->style.flexDirection, direction);
  const YGFlexDirection crossAxis = YGFlexDirectionCross(mainAxis, direction);
  const bool isMainAxisRow = YGFlexDirectionIsRow(mainAxis);
  const YGJustify justifyContent = node->style.justifyContent;
  const bool isNodeFlexWrap = node->style.flexWrap == YGWrapWrap;

  const float mainAxisParentSize = isMainAxisRow ? parentWidth : parentHeight;
  const float crossAxisParentSize = isMainAxisRow ? parentHeight : parentWidth;

  YGNodeRef firstAbsoluteChild = NULL;
  YGNodeRef currentAbsoluteChild = NULL;

  const float leadingPaddingAndBorderMain = YGNodeLeadingPaddingAndBorder(node, mainAxis, parentWidth);
  const float trailingPaddingAndBorderMain = YGNodeTrailingPaddingAndBorder(node, mainAxis, parentWidth);
  const float leadingPaddingAndBorderCross = YGNodeLeadingPaddingAndBorder(node, crossAxis, parentWidth);
  const float paddingAndBorderAxisMain = YGNodePaddingAndBorderForAxis(node, mainAxis, parentWidth);
  const float paddingAndBorderAxisCross = YGNodePaddingAndBorderForAxis(node, crossAxis, parentWidth);

  const YGMeasureMode measureModeMainDim = isMainAxisRow ? widthMeasureMode : heightMeasureMode;
  const YGMeasureMode measureModeCrossDim = isMainAxisRow ? heightMeasureMode : widthMeasureMode;

  const float paddingAndBorderAxisRow = YGNodePaddingAndBorderForAxis(node, YGFlexDirectionRow, parentWidth);
  const float paddingAndBorderAxisColumn = YGNodePaddingAndBorderForAxis(node, YGFlexDirectionColumn, parentWidth);
  const float marginAxisRow = YGNodeMarginForAxis(node, YGFlexDirectionRow, parentWidth);
  const float marginAxisColumn = YGNodeMarginForAxis(node, YGFlexDirectionColumn, parentWidth);

  // STEP 2: DETERMINE AVAILABLE SIZE IN MAIN AND CROSS DIRECTIONS
<<<<<<< HEAD
  const float availableInnerWidth = availableWidth - marginAxisRow - paddingAndBorderAxisRow;
  const float availableInnerHeight = availableHeight - marginAxisColumn - paddingAndBorderAxisColumn;
  const float availableInnerMainDim = isMainAxisRow ? availableInnerWidth : availableInnerHeight;
=======
  float availableInnerWidth = availableWidth - marginAxisRow - paddingAndBorderAxisRow;
  const float minInnerWidth = node->style.minDimensions[YGDimensionWidth] - marginAxisRow - paddingAndBorderAxisRow;
  const float maxInnerWidth = node->style.maxDimensions[YGDimensionWidth] - marginAxisRow - paddingAndBorderAxisRow;
  float availableInnerHeight =
      availableHeight - marginAxisColumn - paddingAndBorderAxisColumn;
  const float minInnerHeight = node->style.minDimensions[YGDimensionHeight] - marginAxisColumn - paddingAndBorderAxisColumn;
  const float maxInnerHeight = node->style.maxDimensions[YGDimensionHeight] - marginAxisColumn - paddingAndBorderAxisColumn;
  const float minInnerMainDim = isMainAxisRow ? minInnerWidth : minInnerHeight;
  const float maxInnerMainDim = isMainAxisRow ? maxInnerWidth : maxInnerHeight;
  
  // Max dimension overrides predefined dimension value; Min dimension in turn overrides both of the above
  if (!YGValueIsUndefined(availableInnerWidth)) {
    availableInnerWidth = fmaxf(fminf(availableInnerWidth, maxInnerWidth), minInnerWidth);
  }
  if (!YGValueIsUndefined(availableInnerHeight)) {
    availableInnerHeight = fmaxf(fminf(availableInnerHeight, maxInnerHeight), minInnerHeight);
  }
  
  float availableInnerMainDim = isMainAxisRow ? availableInnerWidth : availableInnerHeight;
>>>>>>> 85b8386b
  const float availableInnerCrossDim = isMainAxisRow ? availableInnerHeight : availableInnerWidth;

  // If there is only one child with flexGrow + flexShrink it means we can set the
  // computedFlexBasis to 0 instead of measuring and shrinking / flexing the child to exactly
  // match the remaining space
  YGNodeRef singleFlexChild = NULL;
  if ((isMainAxisRow && widthMeasureMode == YGMeasureModeExactly) ||
      (!isMainAxisRow && heightMeasureMode == YGMeasureModeExactly)) {
    for (uint32_t i = 0; i < childCount; i++) {
      const YGNodeRef child = YGNodeGetChild(node, i);
      if (singleFlexChild) {
        if (YGNodeIsFlex(child)) {
          // There is already a flexible child, abort.
          singleFlexChild = NULL;
          break;
        }
      } else if (YGNodeStyleGetFlexGrow(child) > 0.0f && YGNodeStyleGetFlexShrink(child) > 0.0f) {
        singleFlexChild = child;
      }
    }
  }

  // STEP 3: DETERMINE FLEX BASIS FOR EACH ITEM
  for (uint32_t i = 0; i < childCount; i++) {
    const YGNodeRef child = YGNodeListGet(node->children, i);

    if (performLayout) {
      // Set the initial position (relative to the parent).
      const YGDirection childDirection = YGNodeResolveDirection(child, direction);
      YGNodeSetPosition(child, childDirection, availableInnerMainDim, availableInnerCrossDim, availableInnerWidth);
    }

    // Absolute-positioned children don't participate in flex layout. Add them
    // to a list that we can process later.
    if (child->style.positionType == YGPositionTypeAbsolute) {
      // Store a private linked list of absolutely positioned children
      // so that we can efficiently traverse them later.
      if (firstAbsoluteChild == NULL) {
        firstAbsoluteChild = child;
      }
      if (currentAbsoluteChild != NULL) {
        currentAbsoluteChild->nextChild = child;
      }
      currentAbsoluteChild = child;
      child->nextChild = NULL;
    } else {
      if (child == singleFlexChild) {
        child->layout.computedFlexBasisGeneration = gCurrentGenerationCount;
        child->layout.computedFlexBasis = 0;
      } else {
        YGNodeComputeFlexBasisForChild(node,
                                       child,
                                       availableInnerWidth,
                                       widthMeasureMode,
                                       availableInnerHeight,
                                       availableInnerWidth,
                                       availableInnerHeight,
                                       heightMeasureMode,
                                       direction);
      }
    }
  }

  // STEP 4: COLLECT FLEX ITEMS INTO FLEX LINES

  // Indexes of children that represent the first and last items in the line.
  uint32_t startOfLineIndex = 0;
  uint32_t endOfLineIndex = 0;

  // Number of lines.
  uint32_t lineCount = 0;

  // Accumulated cross dimensions of all lines so far.
  float totalLineCrossDim = 0;

  // Max main dimension of all the lines.
  float maxLineMainDim = 0;

  for (; endOfLineIndex < childCount; lineCount++, startOfLineIndex = endOfLineIndex) {
    // Number of items on the currently line. May be different than the
    // difference
    // between start and end indicates because we skip over absolute-positioned
    // items.
    uint32_t itemsOnLine = 0;

    // sizeConsumedOnCurrentLine is accumulation of the dimensions and margin
    // of all the children on the current line. This will be used in order to
    // either set the dimensions of the node if none already exist or to compute
    // the remaining space left for the flexible children.
    float sizeConsumedOnCurrentLine = 0;

    float totalFlexGrowFactors = 0;
    float totalFlexShrinkScaledFactors = 0;

    // Maintain a linked list of the child nodes that can shrink and/or grow.
    YGNodeRef firstRelativeChild = NULL;
    YGNodeRef currentRelativeChild = NULL;

    // Add items to the current line until it's full or we run out of items.
    for (uint32_t i = startOfLineIndex; i < childCount; i++, endOfLineIndex++) {
      const YGNodeRef child = YGNodeListGet(node->children, i);
      child->lineIndex = lineCount;

      if (child->style.positionType != YGPositionTypeAbsolute) {
        const float outerFlexBasis =
            child->layout.computedFlexBasis + YGNodeMarginForAxis(child, mainAxis, availableInnerWidth);

        // If this is a multi-line flow and this item pushes us over the
        // available size, we've
        // hit the end of the current line. Break out of the loop and lay out
        // the current line.
        if (sizeConsumedOnCurrentLine + outerFlexBasis > availableInnerMainDim && isNodeFlexWrap &&
            itemsOnLine > 0) {
          break;
        }

        sizeConsumedOnCurrentLine += outerFlexBasis;
        itemsOnLine++;

        if (YGNodeIsFlex(child)) {
          totalFlexGrowFactors += YGNodeStyleGetFlexGrow(child);

          // Unlike the grow factor, the shrink factor is scaled relative to the
          // child
          // dimension.
          totalFlexShrinkScaledFactors +=
              -YGNodeStyleGetFlexShrink(child) * child->layout.computedFlexBasis;
        }

        // Store a private linked list of children that need to be layed out.
        if (firstRelativeChild == NULL) {
          firstRelativeChild = child;
        }
        if (currentRelativeChild != NULL) {
          currentRelativeChild->nextChild = child;
        }
        currentRelativeChild = child;
        child->nextChild = NULL;
      }
    }

    // If we don't need to measure the cross axis, we can skip the entire flex
    // step.
    const bool canSkipFlex = !performLayout && measureModeCrossDim == YGMeasureModeExactly;

    // In order to position the elements in the main axis, we have two
    // controls. The space between the beginning and the first element
    // and the space between each two elements.
    float leadingMainDim = 0;
    float betweenMainDim = 0;

    // STEP 5: RESOLVING FLEXIBLE LENGTHS ON MAIN AXIS
    // Calculate the remaining available space that needs to be allocated.
    // If the main dimension size isn't known, it is computed based on
    // the line length, so there's no more space left to distribute.
    
    // We resolve main dimension to fit minimum and maximum values
    if (YGValueIsUndefined(availableInnerMainDim)) {
      if (!YGValueIsUndefined(minInnerMainDim) &&
          sizeConsumedOnCurrentLine < minInnerMainDim) {
        availableInnerMainDim = minInnerMainDim;
      } else if (!YGValueIsUndefined(maxInnerMainDim) &&
                 sizeConsumedOnCurrentLine > maxInnerMainDim) {
        availableInnerMainDim = maxInnerMainDim;
      }
    }
    
    float remainingFreeSpace = 0;
    if (!YGFloatIsUndefined(availableInnerMainDim)) {
      remainingFreeSpace = availableInnerMainDim - sizeConsumedOnCurrentLine;
    } else if (sizeConsumedOnCurrentLine < 0) {
      // availableInnerMainDim is indefinite which means the node is being sized
      // based on its
      // content.
      // sizeConsumedOnCurrentLine is negative which means the node will
      // allocate 0 pixels for
      // its content. Consequently, remainingFreeSpace is 0 -
      // sizeConsumedOnCurrentLine.
      remainingFreeSpace = -sizeConsumedOnCurrentLine;
    }

    const float originalRemainingFreeSpace = remainingFreeSpace;
    float deltaFreeSpace = 0;

    if (!canSkipFlex) {
      float childFlexBasis;
      float flexShrinkScaledFactor;
      float flexGrowFactor;
      float baseMainSize;
      float boundMainSize;

      // Do two passes over the flex items to figure out how to distribute the
      // remaining space.
      // The first pass finds the items whose min/max constraints trigger,
      // freezes them at those
      // sizes, and excludes those sizes from the remaining space. The second
      // pass sets the size
      // of each flexible item. It distributes the remaining space amongst the
      // items whose min/max
      // constraints didn't trigger in pass 1. For the other items, it sets
      // their sizes by forcing
      // their min/max constraints to trigger again.
      //
      // This two pass approach for resolving min/max constraints deviates from
      // the spec. The
      // spec (https://www.w3.org/TR/YG-flexbox-1/#resolve-flexible-lengths)
      // describes a process
      // that needs to be repeated a variable number of times. The algorithm
      // implemented here
      // won't handle all cases but it was simpler to implement and it mitigates
      // performance
      // concerns because we know exactly how many passes it'll do.

      // First pass: detect the flex items whose min/max constraints trigger
      float deltaFlexShrinkScaledFactors = 0;
      float deltaFlexGrowFactors = 0;
      currentRelativeChild = firstRelativeChild;
      while (currentRelativeChild != NULL) {
        childFlexBasis = currentRelativeChild->layout.computedFlexBasis;

        if (remainingFreeSpace < 0) {
          flexShrinkScaledFactor = -YGNodeStyleGetFlexShrink(currentRelativeChild) * childFlexBasis;

          // Is this child able to shrink?
          if (flexShrinkScaledFactor != 0) {
            baseMainSize =
                childFlexBasis +
                remainingFreeSpace / totalFlexShrinkScaledFactors * flexShrinkScaledFactor;
            boundMainSize = YGNodeBoundAxis(currentRelativeChild, mainAxis, baseMainSize, availableInnerMainDim, availableInnerWidth);
            if (baseMainSize != boundMainSize) {
              // By excluding this item's size and flex factor from remaining,
              // this item's
              // min/max constraints should also trigger in the second pass
              // resulting in the
              // item's size calculation being identical in the first and second
              // passes.
              deltaFreeSpace -= boundMainSize - childFlexBasis;
              deltaFlexShrinkScaledFactors -= flexShrinkScaledFactor;
            }
          }
        } else if (remainingFreeSpace > 0) {
          flexGrowFactor = YGNodeStyleGetFlexGrow(currentRelativeChild);

          // Is this child able to grow?
          if (flexGrowFactor != 0) {
            baseMainSize =
                childFlexBasis + remainingFreeSpace / totalFlexGrowFactors * flexGrowFactor;
            boundMainSize = YGNodeBoundAxis(currentRelativeChild, mainAxis, baseMainSize, availableInnerMainDim, availableInnerWidth);
            if (baseMainSize != boundMainSize) {
              // By excluding this item's size and flex factor from remaining,
              // this item's
              // min/max constraints should also trigger in the second pass
              // resulting in the
              // item's size calculation being identical in the first and second
              // passes.
              deltaFreeSpace -= boundMainSize - childFlexBasis;
              deltaFlexGrowFactors -= flexGrowFactor;
            }
          }
        }

        currentRelativeChild = currentRelativeChild->nextChild;
      }

      totalFlexShrinkScaledFactors += deltaFlexShrinkScaledFactors;
      totalFlexGrowFactors += deltaFlexGrowFactors;
      remainingFreeSpace += deltaFreeSpace;

      // Second pass: resolve the sizes of the flexible items
      deltaFreeSpace = 0;
      currentRelativeChild = firstRelativeChild;
      while (currentRelativeChild != NULL) {
        childFlexBasis = currentRelativeChild->layout.computedFlexBasis;
        float updatedMainSize = childFlexBasis;

        if (remainingFreeSpace < 0) {
          flexShrinkScaledFactor = -YGNodeStyleGetFlexShrink(currentRelativeChild) * childFlexBasis;
          // Is this child able to shrink?
          if (flexShrinkScaledFactor != 0) {
            float childSize;

            if (totalFlexShrinkScaledFactors == 0) {
              childSize = childFlexBasis + flexShrinkScaledFactor;
            } else {
              childSize =
                  childFlexBasis +
                  (remainingFreeSpace / totalFlexShrinkScaledFactors) * flexShrinkScaledFactor;
            }

            updatedMainSize = YGNodeBoundAxis(currentRelativeChild, mainAxis, childSize, availableInnerMainDim, availableInnerWidth);
          }
        } else if (remainingFreeSpace > 0) {
          flexGrowFactor = YGNodeStyleGetFlexGrow(currentRelativeChild);

          // Is this child able to grow?
          if (flexGrowFactor != 0) {
            updatedMainSize =
                YGNodeBoundAxis(currentRelativeChild,
                                mainAxis,
                                childFlexBasis +
                                    remainingFreeSpace / totalFlexGrowFactors * flexGrowFactor, availableInnerMainDim, availableInnerWidth);
          }
        }

        deltaFreeSpace -= updatedMainSize - childFlexBasis;

        float childWidth;
        float childHeight;
        YGMeasureMode childWidthMeasureMode;
        YGMeasureMode childHeightMeasureMode;

        if (isMainAxisRow) {
          childWidth =
              updatedMainSize + YGNodeMarginForAxis(currentRelativeChild, YGFlexDirectionRow, availableInnerWidth);
          childWidthMeasureMode = YGMeasureModeExactly;

          if (!YGFloatIsUndefined(availableInnerCrossDim) &&
              !YGNodeIsStyleDimDefined(currentRelativeChild, YGFlexDirectionColumn) &&
              heightMeasureMode == YGMeasureModeExactly &&
              YGNodeAlignItem(node, currentRelativeChild) == YGAlignStretch) {
            childHeight = availableInnerCrossDim;
            childHeightMeasureMode = YGMeasureModeExactly;
          } else if (!YGNodeIsStyleDimDefined(currentRelativeChild, YGFlexDirectionColumn)) {
            childHeight = availableInnerCrossDim;
            childHeightMeasureMode =
                YGFloatIsUndefined(childHeight) ? YGMeasureModeUndefined : YGMeasureModeAtMost;
          } else {
            childHeight = YGValueResolve(&currentRelativeChild->style.dimensions[YGDimensionHeight], availableInnerHeight) +
                          YGNodeMarginForAxis(currentRelativeChild, YGFlexDirectionColumn, availableInnerWidth);
            childHeightMeasureMode = YGMeasureModeExactly;
          }
        } else {
          childHeight =
              updatedMainSize + YGNodeMarginForAxis(currentRelativeChild, YGFlexDirectionColumn, availableInnerWidth);
          childHeightMeasureMode = YGMeasureModeExactly;

          if (!YGFloatIsUndefined(availableInnerCrossDim) &&
              !YGNodeIsStyleDimDefined(currentRelativeChild, YGFlexDirectionRow) &&
              widthMeasureMode == YGMeasureModeExactly &&
              YGNodeAlignItem(node, currentRelativeChild) == YGAlignStretch) {
            childWidth = availableInnerCrossDim;
            childWidthMeasureMode = YGMeasureModeExactly;
          } else if (!YGNodeIsStyleDimDefined(currentRelativeChild, YGFlexDirectionRow)) {
            childWidth = availableInnerCrossDim;
            childWidthMeasureMode =
                YGFloatIsUndefined(childWidth) ? YGMeasureModeUndefined : YGMeasureModeAtMost;
          } else {
            childWidth = YGValueResolve(&currentRelativeChild->style.dimensions[YGDimensionWidth], availableInnerWidth) +
                         YGNodeMarginForAxis(currentRelativeChild, YGFlexDirectionRow, availableInnerWidth);
            childWidthMeasureMode = YGMeasureModeExactly;
          }
        }

        if (!YGFloatIsUndefined(currentRelativeChild->style.aspectRatio)) {
          if (isMainAxisRow && childHeightMeasureMode != YGMeasureModeExactly) {
            childHeight =
                fmaxf(childWidth * currentRelativeChild->style.aspectRatio,
                      YGNodePaddingAndBorderForAxis(currentRelativeChild, YGFlexDirectionColumn, availableInnerWidth));
            childHeightMeasureMode = YGMeasureModeExactly;
          } else if (!isMainAxisRow && childWidthMeasureMode != YGMeasureModeExactly) {
            childWidth =
                fmaxf(childHeight * currentRelativeChild->style.aspectRatio,
                      YGNodePaddingAndBorderForAxis(currentRelativeChild, YGFlexDirectionRow, availableInnerWidth));
            childWidthMeasureMode = YGMeasureModeExactly;
          }
        }

        YGConstrainMaxSizeForMode(YGValueResolve(&currentRelativeChild->style.maxDimensions[YGDimensionWidth], availableInnerWidth),
                                  &childWidthMeasureMode,
                                  &childWidth);
        YGConstrainMaxSizeForMode(YGValueResolve(&currentRelativeChild->style.maxDimensions[YGDimensionHeight], availableInnerHeight),
                                  &childHeightMeasureMode,
                                  &childHeight);

        const bool requiresStretchLayout =
            !YGNodeIsStyleDimDefined(currentRelativeChild, crossAxis) &&
            YGNodeAlignItem(node, currentRelativeChild) == YGAlignStretch;

        // Recursively call the layout algorithm for this child with the updated
        // main size.
        YGLayoutNodeInternal(currentRelativeChild,
                             childWidth,
                             childHeight,
                             direction,
                             childWidthMeasureMode,
                             childHeightMeasureMode,
                             availableInnerWidth,
                             availableInnerHeight,
                             performLayout && !requiresStretchLayout,
                             "flex");

        currentRelativeChild = currentRelativeChild->nextChild;
      }
    }

    remainingFreeSpace = originalRemainingFreeSpace + deltaFreeSpace;

    // STEP 6: MAIN-AXIS JUSTIFICATION & CROSS-AXIS SIZE DETERMINATION

    // At this point, all the children have their dimensions set in the main
    // axis.
    // Their dimensions are also set in the cross axis with the exception of
    // items
    // that are aligned "stretch". We need to compute these stretch values and
    // set the final positions.

    // If we are using "at most" rules in the main axis. Calculate the remaining space when
    // constraint by the min size defined for the main axis.

    if (measureModeMainDim == YGMeasureModeAtMost && remainingFreeSpace > 0) {
      if (node->style.minDimensions[dim[mainAxis]].isDefined &&
          YGValueResolve(&node->style.minDimensions[dim[mainAxis]], mainAxisParentSize) >= 0) {
        remainingFreeSpace = fmaxf(0,
                                   YGValueResolve(&node->style.minDimensions[dim[mainAxis]], mainAxisParentSize) -
                                       (availableInnerMainDim - remainingFreeSpace));
      } else {
        remainingFreeSpace = 0;
      }
    }

    switch (justifyContent) {
      case YGJustifyCenter:
        leadingMainDim = remainingFreeSpace / 2;
        break;
      case YGJustifyFlexEnd:
        leadingMainDim = remainingFreeSpace;
        break;
      case YGJustifySpaceBetween:
        if (itemsOnLine > 1) {
          betweenMainDim = fmaxf(remainingFreeSpace, 0) / (itemsOnLine - 1);
        } else {
          betweenMainDim = 0;
        }
        break;
      case YGJustifySpaceAround:
        // Space on the edges is half of the space between elements
        betweenMainDim = remainingFreeSpace / itemsOnLine;
        leadingMainDim = betweenMainDim / 2;
        break;
      case YGJustifyFlexStart:
      case YGJustifyCount:
        break;
    }

    float mainDim = leadingPaddingAndBorderMain + leadingMainDim;
    float crossDim = 0;

    for (uint32_t i = startOfLineIndex; i < endOfLineIndex; i++) {
      const YGNodeRef child = YGNodeListGet(node->children, i);

      if (child->style.positionType == YGPositionTypeAbsolute &&
          YGNodeIsLeadingPosDefined(child, mainAxis)) {
        if (performLayout) {
          // In case the child is position absolute and has left/top being
          // defined, we override the position to whatever the user said
          // (and margin/border).
          child->layout.position[pos[mainAxis]] = YGNodeLeadingPosition(child, mainAxis, availableInnerMainDim) +
                                                  YGNodeLeadingBorder(node, mainAxis) +
                                                  YGNodeLeadingMargin(child, mainAxis, availableInnerWidth);
        }
      } else {
        // Now that we placed the element, we need to update the variables.
        // We need to do that only for relative elements. Absolute elements
        // do not take part in that phase.
        if (child->style.positionType == YGPositionTypeRelative) {
          if (performLayout) {
            child->layout.position[pos[mainAxis]] += mainDim;
          }

          if (canSkipFlex) {
            // If we skipped the flex step, then we can't rely on the
            // measuredDims because
            // they weren't computed. This means we can't call YGNodeDimWithMargin.
            mainDim += betweenMainDim + YGNodeMarginForAxis(child, mainAxis, availableInnerWidth) +
                       child->layout.computedFlexBasis;
            crossDim = availableInnerCrossDim;
          } else {
            // The main dimension is the sum of all the elements dimension plus
            // the spacing.
            mainDim += betweenMainDim + YGNodeDimWithMargin(child, mainAxis, availableInnerWidth);

            // The cross dimension is the max of the elements dimension since
            // there
            // can only be one element in that cross dimension.
            crossDim = fmaxf(crossDim, YGNodeDimWithMargin(child, crossAxis, availableInnerWidth));
          }
        } else if (performLayout) {
          child->layout.position[pos[mainAxis]] +=
              YGNodeLeadingBorder(node, mainAxis) + leadingMainDim;
        }
      }
    }

    mainDim += trailingPaddingAndBorderMain;

    float containerCrossAxis = availableInnerCrossDim;
    if (measureModeCrossDim == YGMeasureModeUndefined ||
        measureModeCrossDim == YGMeasureModeAtMost) {
      // Compute the cross axis from the max cross dimension of the children.
      containerCrossAxis = YGNodeBoundAxis(node, crossAxis, crossDim + paddingAndBorderAxisCross, crossAxisParentSize, parentWidth) -
                           paddingAndBorderAxisCross;

      if (measureModeCrossDim == YGMeasureModeAtMost) {
        containerCrossAxis = fminf(containerCrossAxis, availableInnerCrossDim);
      }
    }

    // If there's no flex wrap, the cross dimension is defined by the container.
    if (!isNodeFlexWrap && measureModeCrossDim == YGMeasureModeExactly) {
      crossDim = availableInnerCrossDim;
    }

    // Clamp to the min/max size specified on the container.
    crossDim = YGNodeBoundAxis(node, crossAxis, crossDim + paddingAndBorderAxisCross, crossAxisParentSize, parentWidth) -
               paddingAndBorderAxisCross;

    // STEP 7: CROSS-AXIS ALIGNMENT
    // We can skip child alignment if we're just measuring the container.
    if (performLayout) {
      for (uint32_t i = startOfLineIndex; i < endOfLineIndex; i++) {
        const YGNodeRef child = YGNodeListGet(node->children, i);

        if (child->style.positionType == YGPositionTypeAbsolute) {
          // If the child is absolutely positioned and has a
          // top/left/bottom/right
          // set, override all the previously computed positions to set it
          // correctly.
          if (YGNodeIsLeadingPosDefined(child, crossAxis)) {
            child->layout.position[pos[crossAxis]] = YGNodeLeadingPosition(child, crossAxis, availableInnerCrossDim) +
                                                     YGNodeLeadingBorder(node, crossAxis) +
                                                     YGNodeLeadingMargin(child, crossAxis, availableInnerWidth);
          } else {
            child->layout.position[pos[crossAxis]] =
                YGNodeLeadingBorder(node, crossAxis) + YGNodeLeadingMargin(child, crossAxis, availableInnerWidth);
          }
        } else {
          float leadingCrossDim = leadingPaddingAndBorderCross;

          // For a relative children, we're either using alignItems (parent) or
          // alignSelf (child) in order to determine the position in the cross
          // axis
          const YGAlign alignItem = YGNodeAlignItem(node, child);

          // If the child uses align stretch, we need to lay it out one more
          // time, this time
          // forcing the cross-axis size to be the computed cross size for the
          // current line.
          if (alignItem == YGAlignStretch) {
            const bool isCrossSizeDefinite =
                (isMainAxisRow && YGNodeIsStyleDimDefined(child, YGFlexDirectionColumn)) ||
                (!isMainAxisRow && YGNodeIsStyleDimDefined(child, YGFlexDirectionRow));

            float childWidth;
            float childHeight;
            YGMeasureMode childWidthMeasureMode = YGMeasureModeExactly;
            YGMeasureMode childHeightMeasureMode = YGMeasureModeExactly;

            if (isMainAxisRow) {
              childHeight = crossDim;
              childWidth = child->layout.measuredDimensions[YGDimensionWidth] +
                           YGNodeMarginForAxis(child, YGFlexDirectionRow, availableInnerWidth);
            } else {
              childWidth = crossDim;
              childHeight = child->layout.measuredDimensions[YGDimensionHeight] +
                            YGNodeMarginForAxis(child, YGFlexDirectionColumn, availableInnerWidth);
            }

            YGConstrainMaxSizeForMode(YGValueResolve(&child->style.maxDimensions[YGDimensionWidth], availableInnerWidth),
                                      &childWidthMeasureMode,
                                      &childWidth);
            YGConstrainMaxSizeForMode(YGValueResolve(&child->style.maxDimensions[YGDimensionHeight], availableInnerHeight),
                                      &childHeightMeasureMode,
                                      &childHeight);

            // If the child defines a definite size for its cross axis, there's
            // no need to stretch.
            if (!isCrossSizeDefinite) {
              childWidthMeasureMode =
                  YGFloatIsUndefined(childWidth) ? YGMeasureModeUndefined : YGMeasureModeExactly;
              childHeightMeasureMode =
                  YGFloatIsUndefined(childHeight) ? YGMeasureModeUndefined : YGMeasureModeExactly;

              YGLayoutNodeInternal(child,
                                   childWidth,
                                   childHeight,
                                   direction,
                                   childWidthMeasureMode,
                                   childHeightMeasureMode,
                                   availableInnerWidth,
                                   availableInnerHeight,
                                   true,
                                   "stretch");
            }
          } else if (alignItem != YGAlignFlexStart) {
            const float remainingCrossDim =
                containerCrossAxis - YGNodeDimWithMargin(child, crossAxis, availableInnerWidth);

            if (alignItem == YGAlignCenter) {
              leadingCrossDim += remainingCrossDim / 2;
            } else { // YGAlignFlexEnd
              leadingCrossDim += remainingCrossDim;
            }
          }

          // And we apply the position
          child->layout.position[pos[crossAxis]] += totalLineCrossDim + leadingCrossDim;
        }
      }
    }

    totalLineCrossDim += crossDim;
    maxLineMainDim = fmaxf(maxLineMainDim, mainDim);
  }

  // STEP 8: MULTI-LINE CONTENT ALIGNMENT
  if (lineCount > 1 && performLayout && !YGFloatIsUndefined(availableInnerCrossDim)) {
    const float remainingAlignContentDim = availableInnerCrossDim - totalLineCrossDim;

    float crossDimLead = 0;
    float currentLead = leadingPaddingAndBorderCross;

    switch (node->style.alignContent) {
      case YGAlignFlexEnd:
        currentLead += remainingAlignContentDim;
        break;
      case YGAlignCenter:
        currentLead += remainingAlignContentDim / 2;
        break;
      case YGAlignStretch:
        if (availableInnerCrossDim > totalLineCrossDim) {
          crossDimLead = (remainingAlignContentDim / lineCount);
        }
        break;
      case YGAlignAuto:
      case YGAlignFlexStart:
      case YGAlignCount:
        break;
    }

    uint32_t endIndex = 0;
    for (uint32_t i = 0; i < lineCount; i++) {
      uint32_t startIndex = endIndex;
      uint32_t ii;

      // compute the line's height and find the endIndex
      float lineHeight = 0;
      for (ii = startIndex; ii < childCount; ii++) {
        const YGNodeRef child = YGNodeListGet(node->children, ii);

        if (child->style.positionType == YGPositionTypeRelative) {
          if (child->lineIndex != i) {
            break;
          }

          if (YGNodeIsLayoutDimDefined(child, crossAxis)) {
            lineHeight = fmaxf(lineHeight,
                               child->layout.measuredDimensions[dim[crossAxis]] +
                                   YGNodeMarginForAxis(child, crossAxis, availableInnerWidth));
          }
        }
      }
      endIndex = ii;
      lineHeight += crossDimLead;

      if (performLayout) {
        for (ii = startIndex; ii < endIndex; ii++) {
          const YGNodeRef child = YGNodeListGet(node->children, ii);

          if (child->style.positionType == YGPositionTypeRelative) {
            switch (YGNodeAlignItem(node, child)) {
              case YGAlignFlexStart: {
                child->layout.position[pos[crossAxis]] =
                    currentLead + YGNodeLeadingMargin(child, crossAxis, availableInnerWidth);
                break;
              }
              case YGAlignFlexEnd: {
                child->layout.position[pos[crossAxis]] =
                    currentLead + lineHeight - YGNodeTrailingMargin(child, crossAxis, availableInnerWidth) -
                    child->layout.measuredDimensions[dim[crossAxis]];
                break;
              }
              case YGAlignCenter: {
                float childHeight = child->layout.measuredDimensions[dim[crossAxis]];
                child->layout.position[pos[crossAxis]] =
                    currentLead + (lineHeight - childHeight) / 2;
                break;
              }
              case YGAlignStretch: {
                child->layout.position[pos[crossAxis]] =
                    currentLead + YGNodeLeadingMargin(child, crossAxis, availableInnerWidth);
                // TODO(prenaux): Correctly set the height of items with indefinite
                //                (auto) crossAxis dimension.
                break;
              }
              case YGAlignAuto:
              case YGAlignCount:
                break;
            }
          }
        }
      }

      currentLead += lineHeight;
    }
  }

  // STEP 9: COMPUTING FINAL DIMENSIONS
  node->layout.measuredDimensions[YGDimensionWidth] =
      YGNodeBoundAxis(node, YGFlexDirectionRow, availableWidth - marginAxisRow, parentWidth, parentWidth);
  node->layout.measuredDimensions[YGDimensionHeight] =
      YGNodeBoundAxis(node, YGFlexDirectionColumn, availableHeight - marginAxisColumn, parentHeight, parentWidth);

  // If the user didn't specify a width or height for the node, set the
  // dimensions based on the children.
  if (measureModeMainDim == YGMeasureModeUndefined) {
    // Clamp the size to the min/max size, if specified, and make sure it
    // doesn't go below the padding and border amount.
    node->layout.measuredDimensions[dim[mainAxis]] =
        YGNodeBoundAxis(node, mainAxis, maxLineMainDim, mainAxisParentSize, parentWidth);
  } else if (measureModeMainDim == YGMeasureModeAtMost) {
    node->layout.measuredDimensions[dim[mainAxis]] =
        fmaxf(fminf(availableInnerMainDim + paddingAndBorderAxisMain,
                    YGNodeBoundAxisWithinMinAndMax(node, mainAxis, maxLineMainDim, mainAxisParentSize)),
              paddingAndBorderAxisMain);
  }

  if (measureModeCrossDim == YGMeasureModeUndefined) {
    // Clamp the size to the min/max size, if specified, and make sure it
    // doesn't go below the padding and border amount.
    node->layout.measuredDimensions[dim[crossAxis]] =
        YGNodeBoundAxis(node, crossAxis, totalLineCrossDim + paddingAndBorderAxisCross, crossAxisParentSize, parentWidth);
  } else if (measureModeCrossDim == YGMeasureModeAtMost) {
    node->layout.measuredDimensions[dim[crossAxis]] =
        fmaxf(fminf(availableInnerCrossDim + paddingAndBorderAxisCross,
                    YGNodeBoundAxisWithinMinAndMax(node,
                                                   crossAxis,
                                                   totalLineCrossDim + paddingAndBorderAxisCross, crossAxisParentSize)),
              paddingAndBorderAxisCross);
  }

  if (performLayout) {
    // STEP 10: SIZING AND POSITIONING ABSOLUTE CHILDREN
    for (currentAbsoluteChild = firstAbsoluteChild; currentAbsoluteChild != NULL;
         currentAbsoluteChild = currentAbsoluteChild->nextChild) {
      YGNodeAbsoluteLayoutChild(
          node, currentAbsoluteChild, availableInnerWidth, widthMeasureMode, availableInnerHeight, direction);
    }

    // STEP 11: SETTING TRAILING POSITIONS FOR CHILDREN
    const bool needsMainTrailingPos =
        mainAxis == YGFlexDirectionRowReverse || mainAxis == YGFlexDirectionColumnReverse;
    const bool needsCrossTrailingPos =
        crossAxis == YGFlexDirectionRowReverse || crossAxis == YGFlexDirectionColumnReverse;

    // Set trailing position if necessary.
    if (needsMainTrailingPos || needsCrossTrailingPos) {
      for (uint32_t i = 0; i < childCount; i++) {
        const YGNodeRef child = YGNodeListGet(node->children, i);

        if (needsMainTrailingPos) {
          YGNodeSetChildTrailingPosition(node, child, mainAxis);
        }

        if (needsCrossTrailingPos) {
          YGNodeSetChildTrailingPosition(node, child, crossAxis);
        }
      }
    }
  }
}

uint32_t gDepth = 0;
bool gPrintTree = false;
bool gPrintChanges = false;
bool gPrintSkips = false;

static const char *spacer = "                                                            ";

static const char *YGSpacer(const unsigned long level) {
  const size_t spacerLen = strlen(spacer);
  if (level > spacerLen) {
    return &spacer[0];
  } else {
    return &spacer[spacerLen - level];
  }
}

static const char *YGMeasureModeName(const YGMeasureMode mode, const bool performLayout) {
  const char *kMeasureModeNames[YGMeasureModeCount] = {"UNDEFINED", "EXACTLY", "AT_MOST"};
  const char *kLayoutModeNames[YGMeasureModeCount] = {"LAY_UNDEFINED",
                                                      "LAY_EXACTLY",
                                                      "LAY_AT_"
                                                      "MOST"};

  if (mode >= YGMeasureModeCount) {
    return "";
  }

  return performLayout ? kLayoutModeNames[mode] : kMeasureModeNames[mode];
}

static inline bool YGMeasureModeSizeIsExactAndMatchesOldMeasuredSize(YGMeasureMode sizeMode,
                                                                     float size,
                                                                     float lastComputedSize) {
  return sizeMode == YGMeasureModeExactly && YGFloatsEqual(size, lastComputedSize);
}

static inline bool YGMeasureModeOldSizeIsUnspecifiedAndStillFits(YGMeasureMode sizeMode,
                                                                 float size,
                                                                 YGMeasureMode lastSizeMode,
                                                                 float lastComputedSize) {
  return sizeMode == YGMeasureModeAtMost && lastSizeMode == YGMeasureModeUndefined &&
         size >= lastComputedSize;
}

static inline bool YGMeasureModeNewMeasureSizeIsStricterAndStillValid(YGMeasureMode sizeMode,
                                                                      float size,
                                                                      YGMeasureMode lastSizeMode,
                                                                      float lastSize,
                                                                      float lastComputedSize) {
  return lastSizeMode == YGMeasureModeAtMost && sizeMode == YGMeasureModeAtMost &&
         lastSize > size && lastComputedSize <= size;
}

bool YGNodeCanUseCachedMeasurement(const YGMeasureMode widthMode,
                                   const float width,
                                   const YGMeasureMode heightMode,
                                   const float height,
                                   const YGMeasureMode lastWidthMode,
                                   const float lastWidth,
                                   const YGMeasureMode lastHeightMode,
                                   const float lastHeight,
                                   const float lastComputedWidth,
                                   const float lastComputedHeight,
                                   const float marginRow,
                                   const float marginColumn) {
  if (lastComputedHeight < 0 || lastComputedWidth < 0) {
    return false;
  }

  const bool hasSameWidthSpec = lastWidthMode == widthMode && YGFloatsEqual(lastWidth, width);
  const bool hasSameHeightSpec = lastHeightMode == heightMode && YGFloatsEqual(lastHeight, height);

  const bool widthIsCompatible =
      hasSameWidthSpec || YGMeasureModeSizeIsExactAndMatchesOldMeasuredSize(widthMode,
                                                                            width - marginRow,
                                                                            lastComputedWidth) ||
      YGMeasureModeOldSizeIsUnspecifiedAndStillFits(widthMode,
                                                    width - marginRow,
                                                    lastWidthMode,
                                                    lastComputedWidth) ||
      YGMeasureModeNewMeasureSizeIsStricterAndStillValid(
          widthMode, width - marginRow, lastWidthMode, lastWidth, lastComputedWidth);

  const bool heightIsCompatible =
      hasSameHeightSpec || YGMeasureModeSizeIsExactAndMatchesOldMeasuredSize(heightMode,
                                                                             height - marginColumn,
                                                                             lastComputedHeight) ||
      YGMeasureModeOldSizeIsUnspecifiedAndStillFits(heightMode,
                                                    height - marginColumn,
                                                    lastHeightMode,
                                                    lastComputedHeight) ||
      YGMeasureModeNewMeasureSizeIsStricterAndStillValid(
          heightMode, height - marginColumn, lastHeightMode, lastHeight, lastComputedHeight);

  return widthIsCompatible && heightIsCompatible;
}

//
// This is a wrapper around the YGNodelayoutImpl function. It determines
// whether the layout request is redundant and can be skipped.
//
// Parameters:
//  Input parameters are the same as YGNodelayoutImpl (see above)
//  Return parameter is true if layout was performed, false if skipped
//
bool YGLayoutNodeInternal(const YGNodeRef node,
                          const float availableWidth,
                          const float availableHeight,
                          const YGDirection parentDirection,
                          const YGMeasureMode widthMeasureMode,
                          const YGMeasureMode heightMeasureMode,
                          const float parentWidth,
                          const float parentHeight,
                          const bool performLayout,
                          const char *reason) {
  YGLayout *layout = &node->layout;

  gDepth++;

  const bool needToVisitNode =
      (node->isDirty && layout->generationCount != gCurrentGenerationCount) ||
      layout->lastParentDirection != parentDirection;

  if (needToVisitNode) {
    // Invalidate the cached results.
    layout->nextCachedMeasurementsIndex = 0;
    layout->cachedLayout.widthMeasureMode = (YGMeasureMode) -1;
    layout->cachedLayout.heightMeasureMode = (YGMeasureMode) -1;
    layout->cachedLayout.computedWidth = -1;
    layout->cachedLayout.computedHeight = -1;
  }

  YGCachedMeasurement *cachedResults = NULL;

  // Determine whether the results are already cached. We maintain a separate
  // cache for layouts and measurements. A layout operation modifies the
  // positions
  // and dimensions for nodes in the subtree. The algorithm assumes that each
  // node
  // gets layed out a maximum of one time per tree layout, but multiple
  // measurements
  // may be required to resolve all of the flex dimensions.
  // We handle nodes with measure functions specially here because they are the
  // most
  // expensive to measure, so it's worth avoiding redundant measurements if at
  // all possible.
  if (node->measure) {
    const float marginAxisRow = YGNodeMarginForAxis(node, YGFlexDirectionRow, parentWidth);
    const float marginAxisColumn = YGNodeMarginForAxis(node, YGFlexDirectionColumn, parentWidth);

    // First, try to use the layout cache.
    if (YGNodeCanUseCachedMeasurement(widthMeasureMode,
                                      availableWidth,
                                      heightMeasureMode,
                                      availableHeight,
                                      layout->cachedLayout.widthMeasureMode,
                                      layout->cachedLayout.availableWidth,
                                      layout->cachedLayout.heightMeasureMode,
                                      layout->cachedLayout.availableHeight,
                                      layout->cachedLayout.computedWidth,
                                      layout->cachedLayout.computedHeight,
                                      marginAxisRow,
                                      marginAxisColumn)) {
      cachedResults = &layout->cachedLayout;
    } else {
      // Try to use the measurement cache.
      for (uint32_t i = 0; i < layout->nextCachedMeasurementsIndex; i++) {
        if (YGNodeCanUseCachedMeasurement(widthMeasureMode,
                                          availableWidth,
                                          heightMeasureMode,
                                          availableHeight,
                                          layout->cachedMeasurements[i].widthMeasureMode,
                                          layout->cachedMeasurements[i].availableWidth,
                                          layout->cachedMeasurements[i].heightMeasureMode,
                                          layout->cachedMeasurements[i].availableHeight,
                                          layout->cachedMeasurements[i].computedWidth,
                                          layout->cachedMeasurements[i].computedHeight,
                                          marginAxisRow,
                                          marginAxisColumn)) {
          cachedResults = &layout->cachedMeasurements[i];
          break;
        }
      }
    }
  } else if (performLayout) {
    if (YGFloatsEqual(layout->cachedLayout.availableWidth, availableWidth) &&
        YGFloatsEqual(layout->cachedLayout.availableHeight, availableHeight) &&
        layout->cachedLayout.widthMeasureMode == widthMeasureMode &&
        layout->cachedLayout.heightMeasureMode == heightMeasureMode) {
      cachedResults = &layout->cachedLayout;
    }
  } else {
    for (uint32_t i = 0; i < layout->nextCachedMeasurementsIndex; i++) {
      if (YGFloatsEqual(layout->cachedMeasurements[i].availableWidth, availableWidth) &&
          YGFloatsEqual(layout->cachedMeasurements[i].availableHeight, availableHeight) &&
          layout->cachedMeasurements[i].widthMeasureMode == widthMeasureMode &&
          layout->cachedMeasurements[i].heightMeasureMode == heightMeasureMode) {
        cachedResults = &layout->cachedMeasurements[i];
        break;
      }
    }
  }

  if (!needToVisitNode && cachedResults != NULL) {
    layout->measuredDimensions[YGDimensionWidth] = cachedResults->computedWidth;
    layout->measuredDimensions[YGDimensionHeight] = cachedResults->computedHeight;

    if (gPrintChanges && gPrintSkips) {
      printf("%s%d.{[skipped] ", YGSpacer(gDepth), gDepth);
      if (node->print) {
        node->print(node);
      }
      printf("wm: %s, hm: %s, aw: %f ah: %f => d: (%f, %f) %s\n",
             YGMeasureModeName(widthMeasureMode, performLayout),
             YGMeasureModeName(heightMeasureMode, performLayout),
             availableWidth,
             availableHeight,
             cachedResults->computedWidth,
             cachedResults->computedHeight,
             reason);
    }
  } else {
    if (gPrintChanges) {
      printf("%s%d.{%s", YGSpacer(gDepth), gDepth, needToVisitNode ? "*" : "");
      if (node->print) {
        node->print(node);
      }
      printf("wm: %s, hm: %s, aw: %f ah: %f %s\n",
             YGMeasureModeName(widthMeasureMode, performLayout),
             YGMeasureModeName(heightMeasureMode, performLayout),
             availableWidth,
             availableHeight,
             reason);
    }

    YGNodelayoutImpl(node,
                     availableWidth,
                     availableHeight,
                     parentDirection,
                     widthMeasureMode,
                     heightMeasureMode,
                     parentWidth,
                     parentHeight,
                     performLayout);

    if (gPrintChanges) {
      printf("%s%d.}%s", YGSpacer(gDepth), gDepth, needToVisitNode ? "*" : "");
      if (node->print) {
        node->print(node);
      }
      printf("wm: %s, hm: %s, d: (%f, %f) %s\n",
             YGMeasureModeName(widthMeasureMode, performLayout),
             YGMeasureModeName(heightMeasureMode, performLayout),
             layout->measuredDimensions[YGDimensionWidth],
             layout->measuredDimensions[YGDimensionHeight],
             reason);
    }

    layout->lastParentDirection = parentDirection;

    if (cachedResults == NULL) {
      if (layout->nextCachedMeasurementsIndex == YG_MAX_CACHED_RESULT_COUNT) {
        if (gPrintChanges) {
          printf("Out of cache entries!\n");
        }
        layout->nextCachedMeasurementsIndex = 0;
      }

      YGCachedMeasurement *newCacheEntry;
      if (performLayout) {
        // Use the single layout cache entry.
        newCacheEntry = &layout->cachedLayout;
      } else {
        // Allocate a new measurement cache entry.
        newCacheEntry = &layout->cachedMeasurements[layout->nextCachedMeasurementsIndex];
        layout->nextCachedMeasurementsIndex++;
      }

      newCacheEntry->availableWidth = availableWidth;
      newCacheEntry->availableHeight = availableHeight;
      newCacheEntry->widthMeasureMode = widthMeasureMode;
      newCacheEntry->heightMeasureMode = heightMeasureMode;
      newCacheEntry->computedWidth = layout->measuredDimensions[YGDimensionWidth];
      newCacheEntry->computedHeight = layout->measuredDimensions[YGDimensionHeight];
    }
  }

  if (performLayout) {
    node->layout.dimensions[YGDimensionWidth] = node->layout.measuredDimensions[YGDimensionWidth];
    node->layout.dimensions[YGDimensionHeight] = node->layout.measuredDimensions[YGDimensionHeight];
    node->hasNewLayout = true;
    node->isDirty = false;
  }

  gDepth--;
  layout->generationCount = gCurrentGenerationCount;
  return (needToVisitNode || cachedResults == NULL);
}

static void roundToPixelGrid(const YGNodeRef node) {
  const float fractialLeft =
      node->layout.position[YGEdgeLeft] - floorf(node->layout.position[YGEdgeLeft]);
  const float fractialTop =
      node->layout.position[YGEdgeTop] - floorf(node->layout.position[YGEdgeTop]);
  node->layout.dimensions[YGDimensionWidth] =
      roundf(fractialLeft + node->layout.dimensions[YGDimensionWidth]) - roundf(fractialLeft);
  node->layout.dimensions[YGDimensionHeight] =
      roundf(fractialTop + node->layout.dimensions[YGDimensionHeight]) - roundf(fractialTop);

  node->layout.position[YGEdgeLeft] = roundf(node->layout.position[YGEdgeLeft]);
  node->layout.position[YGEdgeTop] = roundf(node->layout.position[YGEdgeTop]);

  const uint32_t childCount = YGNodeListCount(node->children);
  for (uint32_t i = 0; i < childCount; i++) {
    roundToPixelGrid(YGNodeGetChild(node, i));
  }
}

void YGNodeCalculateLayout(const YGNodeRef node,
                           const float availableWidth,
                           const float availableHeight,
                           const YGDirection parentDirection) {
  // Increment the generation count. This will force the recursive routine to
  // visit
  // all dirty nodes at least once. Subsequent visits will be skipped if the
  // input
  // parameters don't change.
  gCurrentGenerationCount++;

  float width = availableWidth;
  float height = availableHeight;
  YGMeasureMode widthMeasureMode = YGMeasureModeUndefined;
  YGMeasureMode heightMeasureMode = YGMeasureModeUndefined;

  if (!YGFloatIsUndefined(width)) {
    widthMeasureMode = YGMeasureModeExactly;
  } else if (YGNodeIsStyleDimDefined(node, YGFlexDirectionRow)) {
    width = YGValueResolve(&node->style.dimensions[dim[YGFlexDirectionRow]], availableWidth) +
            YGNodeMarginForAxis(node, YGFlexDirectionRow, availableWidth);
    widthMeasureMode = YGMeasureModeExactly;
  } else if (YGValueResolve(&node->style.maxDimensions[YGDimensionWidth], availableWidth) >= 0.0f) {
    width = YGValueResolve(&node->style.maxDimensions[YGDimensionWidth], availableWidth);
    widthMeasureMode = YGMeasureModeAtMost;
  }

  if (!YGFloatIsUndefined(height)) {
    heightMeasureMode = YGMeasureModeExactly;
  } else if (YGNodeIsStyleDimDefined(node, YGFlexDirectionColumn)) {
    height = YGValueResolve(&node->style.dimensions[dim[YGFlexDirectionColumn]], availableHeight) +
             YGNodeMarginForAxis(node, YGFlexDirectionColumn, availableWidth);
    heightMeasureMode = YGMeasureModeExactly;
  } else if (YGValueResolve(&node->style.maxDimensions[YGDimensionHeight], availableHeight) >= 0.0f) {
    height = YGValueResolve(&node->style.maxDimensions[YGDimensionHeight], availableHeight);
    heightMeasureMode = YGMeasureModeAtMost;
  }

  if (YGLayoutNodeInternal(node,
                           width,
                           height,
                           parentDirection,
                           widthMeasureMode,
                           heightMeasureMode,
                           availableWidth, 
                           availableHeight,
                           true,
                           "initia"
                           "l")) {
    YGNodeSetPosition(node, node->layout.direction, availableWidth, availableHeight, availableWidth);

    if (YGIsExperimentalFeatureEnabled(YGExperimentalFeatureRounding)) {
      roundToPixelGrid(node);
    }

    if (gPrintTree) {
      YGNodePrint(node, YGPrintOptionsLayout | YGPrintOptionsChildren | YGPrintOptionsStyle);
    }
  }
}

void YGSetLogger(YGLogger logger) {
  gLogger = logger;
}

void YGLog(YGLogLevel level, const char *format, ...) {
  va_list args;
  va_start(args, format);
  gLogger(level, format, args);
  va_end(args);
}

static bool experimentalFeatures[YGExperimentalFeatureCount + 1];

void YGSetExperimentalFeatureEnabled(YGExperimentalFeature feature, bool enabled) {
  experimentalFeatures[feature] = enabled;
}

inline bool YGIsExperimentalFeatureEnabled(YGExperimentalFeature feature) {
  return experimentalFeatures[feature];
}

void YGSetMemoryFuncs(YGMalloc ygmalloc, YGCalloc yccalloc, YGRealloc ygrealloc, YGFree ygfree) {
  YG_ASSERT(gNodeInstanceCount == 0, "Cannot set memory functions: all node must be freed first");
  YG_ASSERT((ygmalloc == NULL && yccalloc == NULL && ygrealloc == NULL && ygfree == NULL) ||
                (ygmalloc != NULL && yccalloc != NULL && ygrealloc != NULL && ygfree != NULL),
            "Cannot set memory functions: functions must be all NULL or Non-NULL");

  if (ygmalloc == NULL || yccalloc == NULL || ygrealloc == NULL || ygfree == NULL) {
    gYGMalloc = &malloc;
    gYGCalloc = &calloc;
    gYGRealloc = &realloc;
    gYGFree = &free;
  } else {
    gYGMalloc = ygmalloc;
    gYGCalloc = yccalloc;
    gYGRealloc = ygrealloc;
    gYGFree = ygfree;
  }
}<|MERGE_RESOLUTION|>--- conflicted
+++ resolved
@@ -1597,31 +1597,24 @@
   const float marginAxisColumn = YGNodeMarginForAxis(node, YGFlexDirectionColumn, parentWidth);
 
   // STEP 2: DETERMINE AVAILABLE SIZE IN MAIN AND CROSS DIRECTIONS
-<<<<<<< HEAD
-  const float availableInnerWidth = availableWidth - marginAxisRow - paddingAndBorderAxisRow;
-  const float availableInnerHeight = availableHeight - marginAxisColumn - paddingAndBorderAxisColumn;
-  const float availableInnerMainDim = isMainAxisRow ? availableInnerWidth : availableInnerHeight;
-=======
   float availableInnerWidth = availableWidth - marginAxisRow - paddingAndBorderAxisRow;
-  const float minInnerWidth = node->style.minDimensions[YGDimensionWidth] - marginAxisRow - paddingAndBorderAxisRow;
-  const float maxInnerWidth = node->style.maxDimensions[YGDimensionWidth] - marginAxisRow - paddingAndBorderAxisRow;
-  float availableInnerHeight =
-      availableHeight - marginAxisColumn - paddingAndBorderAxisColumn;
-  const float minInnerHeight = node->style.minDimensions[YGDimensionHeight] - marginAxisColumn - paddingAndBorderAxisColumn;
-  const float maxInnerHeight = node->style.maxDimensions[YGDimensionHeight] - marginAxisColumn - paddingAndBorderAxisColumn;
+  float availableInnerHeight = availableHeight - marginAxisColumn - paddingAndBorderAxisColumn;
+  const float minInnerWidth = YGValueResolve(&node->style.minDimensions[YGDimensionWidth], parentWidth) - marginAxisRow - paddingAndBorderAxisRow;
+  const float maxInnerWidth = YGValueResolve(&node->style.maxDimensions[YGDimensionWidth], parentWidth) - marginAxisRow - paddingAndBorderAxisRow;
+  const float minInnerHeight = YGValueResolve(&node->style.minDimensions[YGDimensionHeight], parentHeight) - marginAxisColumn - paddingAndBorderAxisColumn;
+  const float maxInnerHeight = YGValueResolve(&node->style.maxDimensions[YGDimensionHeight], parentHeight) - marginAxisColumn - paddingAndBorderAxisColumn;
   const float minInnerMainDim = isMainAxisRow ? minInnerWidth : minInnerHeight;
   const float maxInnerMainDim = isMainAxisRow ? maxInnerWidth : maxInnerHeight;
   
   // Max dimension overrides predefined dimension value; Min dimension in turn overrides both of the above
-  if (!YGValueIsUndefined(availableInnerWidth)) {
+  if (!YGFloatIsUndefined(availableInnerWidth)) {
     availableInnerWidth = fmaxf(fminf(availableInnerWidth, maxInnerWidth), minInnerWidth);
   }
-  if (!YGValueIsUndefined(availableInnerHeight)) {
+  if (!YGFloatIsUndefined(availableInnerHeight)) {
     availableInnerHeight = fmaxf(fminf(availableInnerHeight, maxInnerHeight), minInnerHeight);
   }
   
   float availableInnerMainDim = isMainAxisRow ? availableInnerWidth : availableInnerHeight;
->>>>>>> 85b8386b
   const float availableInnerCrossDim = isMainAxisRow ? availableInnerHeight : availableInnerWidth;
 
   // If there is only one child with flexGrow + flexShrink it means we can set the
