--- conflicted
+++ resolved
@@ -10,12 +10,8 @@
 #include <functional>
 #include <vector>
 #include <array>
-<<<<<<< HEAD
-#include "../YGEnums.h"
-=======
 #include <yoga/YGEnums.h>
 #include <stdint.h>
->>>>>>> e1c9d880
 
 struct YGConfig;
 struct YGNode;
